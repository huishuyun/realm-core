--- conflicted
+++ resolved
@@ -1,10 +1,3 @@
-<<<<<<< HEAD
-librealm (0.90.0~@CODENAME@-1) UNRELEASED; urgency=low
-
-  * Tracking upstream release.
-
- -- Kristian Spangsege <kristian.spangsege@gmail.com>  Thu, 16 Apr 2015 15:07:59 +0200
-=======
 librealm (0.89.3~@CODENAME@-1) UNRELEASED; urgency=low
 
   * Tracking upstream release.
@@ -17,7 +10,6 @@
   * Tracking upstream release.
 
  -- Kristian Spangsege <kristian.spangsege@gmail.com>  Mon, 04 May 2015 15:42:36 +0200
->>>>>>> b6ca42c5
 
 
 librealm (0.89.1~@CODENAME@-1) UNRELEASED; urgency=low
