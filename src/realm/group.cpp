--- conflicted
+++ resolved
@@ -133,16 +133,10 @@
     // SlabAlloc::validate_buffer() must ensure this. Be sure to revisit the
     // following upgrade logic when SlabAlloc::validate_buffer() is changed (or
     // vice versa).
-<<<<<<< HEAD
     REALM_ASSERT_EX(current_file_format_version == 2 ||
                     current_file_format_version == 3 ||
                     current_file_format_version == 4 ||
                     current_file_format_version == 5, current_file_format_version);
-=======
-    REALM_ASSERT_EX(current_file_format_version == 2 || current_file_format_version == 3 ||
-                        current_file_format_version == 4,
-                    current_file_format_version);
->>>>>>> c3509665
 
     // Upgrade from 2 to 3
     if (current_file_format_version <= 2 && target_file_format_version >= 3) {
