--- conflicted
+++ resolved
@@ -1720,6 +1720,27 @@
     size_t m_link_count = 0;
 };
 
+struct CountBacklinks : public LinkMapFunction {
+    CountBacklinks(const Table* t)
+        : m_table(t)
+    {
+    }
+
+    bool consume(ObjKey key) override
+    {
+        m_link_count += m_table->get_object(key).get_backlink_count();
+        return true;
+    }
+
+    size_t result() const
+    {
+        return m_link_count;
+    }
+
+    const Table* m_table;
+    size_t m_link_count = 0;
+};
+
 
 /*
 The LinkMap and LinkMapFunction classes are used for query conditions on links themselves (contrary to conditions on
@@ -1807,7 +1828,9 @@
 
     size_t count_all_backlinks(size_t row)
     {
-        return target_table()->get_backlink_count(row);
+        CountBacklinks counter(get_target_table());
+        map_links(row, counter);
+        return counter.result();
     }
 
     void map_links(size_t row, LinkMapFunction& lm)
@@ -2270,36 +2293,33 @@
     LinkMap m_link_map;
 };
 
-<<<<<<< HEAD
-template <class T, class TExpr>
-=======
 // Gives a count of all backlinks across all columns for the specified row.
 // The unused template parameter is a hack to avoid a circular dependency between table.hpp and query_expression.hpp.
 template <class>
 class BacklinkCount : public Subexpr2<Int> {
 public:
     BacklinkCount(LinkMap link_map)
-    : m_link_map(std::move(link_map))
-    {
-    }
-    BacklinkCount(const Table* table, std::vector<size_t> links = {})
-    : m_link_map(table, std::move(links))
-    {
-    }
-    BacklinkCount(BacklinkCount const& other, QueryNodeHandoverPatches* patches)
-    : Subexpr2<Int>(other)
-    , m_link_map(other.m_link_map, patches)
-    {
-    }
-
-    std::unique_ptr<Subexpr> clone(QueryNodeHandoverPatches* patches) const override
-    {
-        return make_subexpr<BacklinkCount<Int> >(*this, patches);
+        : m_link_map(std::move(link_map))
+    {
+    }
+    BacklinkCount(const Table* table, std::vector<ColKey> links = {})
+        : m_link_map(table, std::move(links))
+    {
+    }
+    BacklinkCount(BacklinkCount const& other)
+        : Subexpr2<Int>(other)
+        , m_link_map(other.m_link_map)
+    {
+    }
+
+    std::unique_ptr<Subexpr> clone(Transaction*) const override
+    {
+        return make_subexpr<BacklinkCount<Int>>(*this);
     }
 
     const Table* get_base_table() const override
     {
-        return m_link_map.base_table();
+        return m_link_map.get_base_table();
     }
 
     void set_base_table(const Table* table) override
@@ -2307,14 +2327,33 @@
         m_link_map.set_base_table(table);
     }
 
-    void verify_column() const override
-    {
-        m_link_map.verify_columns();
+    void set_cluster(const Cluster* cluster) override
+    {
+        if (m_link_map.has_links()) {
+            m_link_map.set_cluster(cluster);
+        }
+        else {
+            m_keys = cluster->get_key_array();
+            m_offset = cluster->get_offset();
+        }
+    }
+
+    void collect_dependencies(std::vector<TableKey>& tables) const override
+    {
+        m_link_map.collect_dependencies(tables);
     }
 
     void evaluate(size_t index, ValueBase& destination) override
     {
-        size_t count = m_link_map.count_all_backlinks(index);
+        size_t count;
+        if (m_link_map.has_links()) {
+            count = m_link_map.count_all_backlinks(index);
+        }
+        else {
+            ObjKey key(m_keys->get(index) + m_offset);
+            ConstObj obj = m_link_map.get_base_table()->get_object(key);
+            count = obj.get_backlink_count();
+        }
         destination.import(Value<Int>(false, 1, count));
     }
 
@@ -2322,18 +2361,19 @@
     {
         std::string s;
         if (m_link_map.links_exist()) {
-            s += state.describe_columns(m_link_map, realm::npos) + util::serializer::value_separator;
+            s += state.describe_columns(m_link_map, ColKey()) + util::serializer::value_separator;
         }
         s += "@links.@count";
         return s;
     }
+
 private:
+    const ClusterKeyArray* m_keys;
+    uint64_t m_offset;
     LinkMap m_link_map;
 };
 
-
-template <class oper, class TExpr>
->>>>>>> 0821829e
+template <class T, class TExpr>
 class SizeOperator : public Subexpr2<Int> {
 public:
     SizeOperator(std::unique_ptr<TExpr> left)
