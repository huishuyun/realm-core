--- conflicted
+++ resolved
@@ -26,8 +26,7 @@
     create(alloc, ref, table, column_ndx);
 }
 
-inline void MixedColumn::adj_acc_insert_rows(size_t row_ndx,
-                                             size_t num_rows) noexcept
+inline void MixedColumn::adj_acc_insert_rows(size_t row_ndx, size_t num_rows) noexcept
 {
     m_data->adj_acc_insert_rows(row_ndx, num_rows);
 }
@@ -37,18 +36,12 @@
     m_data->adj_acc_erase_row(row_ndx);
 }
 
-<<<<<<< HEAD
-inline void MixedColumn::adj_acc_swap_rows(std::size_t row_ndx_1, std::size_t row_ndx_2) noexcept
+inline void MixedColumn::adj_acc_swap_rows(size_t row_ndx_1, size_t row_ndx_2) noexcept
 {
     m_data->adj_acc_swap_rows(row_ndx_1, row_ndx_2);
 }
 
-inline void MixedColumn::adj_acc_move_over(std::size_t from_row_ndx, std::size_t to_row_ndx)
-    noexcept
-=======
-inline void MixedColumn::adj_acc_move_over(size_t from_row_ndx,
-                                           size_t to_row_ndx) noexcept
->>>>>>> 894f3bd0
+inline void MixedColumn::adj_acc_move_over(size_t from_row_ndx, size_t to_row_ndx) noexcept
 {
     m_data->adj_acc_move_over(from_row_ndx, to_row_ndx);
 }
