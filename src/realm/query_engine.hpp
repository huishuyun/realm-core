/*************************************************************************
 *
 * Copyright 2016 Realm Inc.
 *
 * Licensed under the Apache License, Version 2.0 (the "License");
 * you may not use this file except in compliance with the License.
 * You may obtain a copy of the License at
 *
 * http://www.apache.org/licenses/LICENSE-2.0
 *
 * Unless required by applicable law or agreed to in writing, software
 * distributed under the License is distributed on an "AS IS" BASIS,
 * WITHOUT WARRANTIES OR CONDITIONS OF ANY KIND, either express or implied.
 * See the License for the specific language governing permissions and
 * limitations under the License.
 *
 **************************************************************************/

/*
A query consists of node objects, one for each query condition. Each node contains pointers to all other nodes:

node1        node2         node3
------       -----         -----
node2*       node1*        node1*
node3*       node3*        node2*

The construction of all this takes part in query.cpp. Each node has two important functions:

    aggregate(start, end)
    aggregate_local(start, end)

The aggregate() function executes the aggregate of a query. You can call the method on any of the nodes
(except children nodes of OrNode and SubtableNode) - it has the same behaviour. The function contains
scheduling that calls aggregate_local(start, end) on different nodes with different start/end ranges,
depending on what it finds is most optimal.

The aggregate_local() function contains a tight loop that tests the condition of its own node, and upon match
it tests all other conditions at that index to report a full match or not. It will remain in the tight loop
after a full match.

So a call stack with 2 and 9 being local matches of a node could look like this:

aggregate(0, 10)
    node1->aggregate_local(0, 3)
        node2->find_first_local(2, 3)
        node3->find_first_local(2, 3)
    node3->aggregate_local(3, 10)
        node1->find_first_local(4, 5)
        node2->find_first_local(4, 5)
        node1->find_first_local(7, 8)
        node2->find_first_local(7, 8)

find_first_local(n, n + 1) is a function that can be used to test a single row of another condition. Note that
this is very simplified. There are other statistical arguments to the methods, and also, find_first_local() can be
called from a callback function called by an integer Array.


Template arguments in methods:
----------------------------------------------------------------------------------------------------

TConditionFunction: Each node has a condition from query_conditions.c such as Equal, GreaterEqual, etc

TConditionValue:    Type of values in condition column. That is, int64_t, float, int, bool, etc

TAction:            What to do with each search result, from the enums act_ReturnFirst, act_Count, act_Sum, etc

TResult:            Type of result of actions - float, double, int64_t, etc. Special notes: For act_Count it's
                    int64_t, for RLM_FIND_ALL it's int64_t which points at destination array.

TSourceColumn:      Type of source column used in actions, or *ignored* if no source column is used (like for
                    act_Count, act_ReturnFirst)


There are two important classes used in queries:
----------------------------------------------------------------------------------------------------
SequentialGetter    Column iterator used to get successive values with leaf caching. Used both for condition columns
                    and aggregate source column

AggregateState      State of the aggregate - contains a state variable that stores intermediate sum, max, min,
                    etc, etc.

*/

#ifndef REALM_QUERY_ENGINE_HPP
#define REALM_QUERY_ENGINE_HPP

#include <algorithm>
#include <functional>
#include <string>

#include <realm/util/meta.hpp>
#include <realm/util/miscellaneous.hpp>
#include <realm/util/shared_ptr.hpp>
#include <realm/utilities.hpp>
#include <realm/array_basic.hpp>
#include <realm/array_string.hpp>
#include <realm/column_binary.hpp>
#include <realm/column_fwd.hpp>
#include <realm/column_link.hpp>
#include <realm/column_linklist.hpp>
#include <realm/column_mixed.hpp>
#include <realm/column_string.hpp>
#include <realm/column_string_enum.hpp>
#include <realm/column_table.hpp>
#include <realm/column_timestamp.hpp>
#include <realm/column_type_traits.hpp>
#include <realm/column_type_traits.hpp>
#include <realm/link_view.hpp>
#include <realm/query_conditions.hpp>
#include <realm/query_expression.hpp>
#include <realm/table.hpp>
#include <realm/table_view.hpp>
#include <realm/unicode.hpp>

#include <map>

#if defined(_MSC_FULL_VER) && _MSC_FULL_VER >= 160040219
#include <immintrin.h>
#endif

namespace realm {

// Number of matches to find in best condition loop before breaking out to probe other conditions. Too low value gives
// too many constant time overheads everywhere in the query engine. Too high value makes it adapt less rapidly to
// changes in match frequencies.
const size_t findlocals = 64;

// Average match distance in linear searches where further increase in distance no longer increases query speed
// (because time spent on handling each match becomes insignificant compared to time spent on the search).
const size_t bestdist = 512;

// Minimum number of matches required in a certain condition before it can be used to compute statistics. Too high
// value can spent too much time in a bad node (with high match frequency). Too low value gives inaccurate statistics.
const size_t probe_matches = 4;

const size_t bitwidth_time_unit = 64;

typedef bool (*CallbackDummy)(int64_t);


class ParentNode {
    typedef ParentNode ThisType;

public:
    ParentNode() = default;
    virtual ~ParentNode() = default;

    void gather_children(std::vector<ParentNode*>& v)
    {
        m_children.clear();
        size_t i = v.size();
        v.push_back(this);

        if (m_child)
            m_child->gather_children(v);

        m_children = v;
        m_children.erase(m_children.begin() + i);
        m_children.insert(m_children.begin(), this);
    }

    double cost() const
    {
        return 8 * bitwidth_time_unit / m_dD +
               m_dT; // dt = 1/64 to 1. Match dist is 8 times more important than bitwidth
    }

    size_t find_first(size_t start, size_t end);

    virtual void init()
    {
        if (m_child)
            m_child->init();
        m_column_action_specializer = nullptr;
    }

    void set_table(const Table& table)
    {
        if (&table == m_table)
            return;

        m_table.reset(&table);
        if (m_child)
            m_child->set_table(table);
        table_changed();
    }

    virtual size_t find_first_local(size_t start, size_t end) = 0;

    virtual void aggregate_local_prepare(Action TAction, DataType col_id, bool nullable);

    template <Action TAction, class TSourceColumn>
    bool column_action_specialization(QueryStateBase* st, SequentialGetterBase* source_column, size_t r)
    {
        // TResult: type of query result
        // TSourceValue: type of aggregate source
        using TSourceValue = typename TSourceColumn::value_type;
        using TResult = typename ColumnTypeTraitsSum<TSourceValue, TAction>::sum_type;

        // Sum of float column must accumulate in double
        static_assert(!(TAction == act_Sum &&
                        (std::is_same<TSourceColumn, float>::value && !std::is_same<TResult, double>::value)),
                      "");

        TSourceValue av{};
        // uses_val test because compiler cannot see that IntegerColumn::get has no side effect and result is
        // discarded
        if (static_cast<QueryState<TResult>*>(st)->template uses_val<TAction>() && source_column != nullptr) {
            REALM_ASSERT_DEBUG(dynamic_cast<SequentialGetter<TSourceColumn>*>(source_column) != nullptr);
            av = static_cast<SequentialGetter<TSourceColumn>*>(source_column)->get_next(r);
        }
        REALM_ASSERT_DEBUG(dynamic_cast<QueryState<TResult>*>(st) != nullptr);
        bool cont = static_cast<QueryState<TResult>*>(st)->template match<TAction, 0>(r, 0, av);
        return cont;
    }

    virtual size_t aggregate_local(QueryStateBase* st, size_t start, size_t end, size_t local_limit,
                                   SequentialGetterBase* source_column);


    virtual std::string validate()
    {
        if (error_code != "")
            return error_code;
        if (m_child == nullptr)
            return "";
        else
            return m_child->validate();
    }

    ParentNode(const ParentNode& from) : ParentNode(from, nullptr) {}

    ParentNode(const ParentNode& from, QueryNodeHandoverPatches* patches)
        : m_child(from.m_child ? from.m_child->clone(patches) : nullptr)
        , m_condition_column_idx(from.m_condition_column_idx)
        , m_dD(from.m_dD)
        , m_dT(from.m_dT)
        , m_probes(from.m_probes)
        , m_matches(from.m_matches)
        , m_table(from.m_table)
    {
    }

    void add_child(std::unique_ptr<ParentNode> child)
    {
        if (m_child)
            m_child->add_child(std::move(child));
        else
            m_child = std::move(child);
    }

    virtual std::unique_ptr<ParentNode> clone(QueryNodeHandoverPatches* = nullptr) const = 0;

    virtual void apply_handover_patch(QueryNodeHandoverPatches& patches, Group& group)
    {
        if (m_child)
            m_child->apply_handover_patch(patches, group);
    }

    std::unique_ptr<ParentNode> m_child;
    std::vector<ParentNode*> m_children;
    size_t m_condition_column_idx = npos; // Column of search criteria

    double m_dD;       // Average row distance between each local match at current position
    double m_dT = 0.0; // Time overhead of testing index i + 1 if we have just tested index i. > 1 for linear scans, 0
    // for index/tableview

    size_t m_probes = 0;
    size_t m_matches = 0;

protected:
    typedef bool (ParentNode::*Column_action_specialized)(QueryStateBase*, SequentialGetterBase*, size_t);
    Column_action_specialized m_column_action_specializer;
    ConstTableRef m_table;
    std::string error_code;

    const ColumnBase& get_column_base(size_t ndx) { return m_table->get_column_base(ndx); }

    template <class ColType>
    const ColType& get_column(size_t ndx)
    {
        auto& col = m_table->get_column_base(ndx);
        REALM_ASSERT_DEBUG(dynamic_cast<const ColType*>(&col));
        return static_cast<const ColType&>(col);
    }

    ColumnType get_real_column_type(size_t ndx) { return m_table->get_real_column_type(ndx); }

    template <class ColType>
    void copy_getter(SequentialGetter<ColType>& dst, size_t& dst_idx, const SequentialGetter<ColType>& src,
                     const QueryNodeHandoverPatches* patches)
    {
        if (src.m_column) {
            if (patches) {
                dst_idx = src.m_column->get_column_index();
                REALM_ASSERT_DEBUG(dst_idx < m_table->get_column_count());
            }
            else
                dst.init(src.m_column);
        }
    }

private:
    virtual void table_changed() = 0;
};

// For conditions on a subtable (encapsulated in subtable()...end_subtable()). These return the parent row as match if
// and
// only if one or more subtable rows match the condition.
class SubtableNode : public ParentNode {
public:
    SubtableNode(size_t column, std::unique_ptr<ParentNode> condition) : m_condition(std::move(condition))
    {
        m_dT = 100.0;
        m_condition_column_idx = column;
    }

    void init() override
    {
        m_dD = 10.0;

        // m_condition is first node in condition of subtable query.
        if (m_condition) {
            // Can't call init() here as usual since the subtable can be degenerate
            // m_condition->init(table);
            std::vector<ParentNode*> v;
            m_condition->gather_children(v);
        }

        // m_child is next node of parent query
        if (m_child)
            m_child->init();
    }

    void table_changed() override
    {
        m_col_type = m_table->get_real_column_type(m_condition_column_idx);
        REALM_ASSERT(m_col_type == col_type_Table || m_col_type == col_type_Mixed);
        if (m_col_type == col_type_Table)
            m_column = &m_table->get_column_table(m_condition_column_idx);
        else // Mixed
            m_column = &m_table->get_column_mixed(m_condition_column_idx);
    }

    std::string validate() override
    {
        if (error_code != "")
            return error_code;
        if (m_condition == nullptr)
            return "Unbalanced subtable/end_subtable block";
        else
            return m_condition->validate();
    }

    size_t find_first_local(size_t start, size_t end) override
    {
        REALM_ASSERT(m_table);
        REALM_ASSERT(m_condition);

        for (size_t s = start; s < end; ++s) {
            const Table* subtable;
            if (m_col_type == col_type_Table)
                subtable = static_cast<const SubtableColumn*>(m_column)->get_subtable_ptr(s);
            else {
                subtable = static_cast<const MixedColumn*>(m_column)->get_subtable_ptr(s);
                if (!subtable)
                    continue;
            }

            if (subtable->is_degenerate())
                return not_found;

            m_condition->set_table(*subtable);
            m_condition->init();
            const size_t subsize = subtable->size();
            const size_t sub = m_condition->find_first(0, subsize);

            if (sub != not_found)
                return s;
        }
        return not_found;
    }

    std::unique_ptr<ParentNode> clone(QueryNodeHandoverPatches* patches) const override
    {
        return std::unique_ptr<ParentNode>(new SubtableNode(*this, patches));
    }

    SubtableNode(const SubtableNode& from, QueryNodeHandoverPatches* patches)
        : ParentNode(from, patches)
        , m_condition(from.m_condition ? from.m_condition->clone(patches) : nullptr)
        , m_column(from.m_column)
        , m_col_type(from.m_col_type)
    {
        if (m_column && patches)
            m_condition_column_idx = m_column->get_column_index();
    }

    void apply_handover_patch(QueryNodeHandoverPatches& patches, Group& group) override
    {
        m_condition->apply_handover_patch(patches, group);
        ParentNode::apply_handover_patch(patches, group);
    }

    std::unique_ptr<ParentNode> m_condition;
    const ColumnBase* m_column = nullptr;
    ColumnType m_col_type;
};

namespace _impl {

template <class ColType>
struct CostHeuristic;

template <>
struct CostHeuristic<IntegerColumn> {
    static constexpr double dD() { return 100.0; }
    static constexpr double dT() { return 1.0 / 4.0; }
};

template <>
struct CostHeuristic<IntNullColumn> {
    static constexpr double dD() { return 100.0; }
    static constexpr double dT() { return 1.0 / 4.0; }
};

// FIXME: Add AdaptiveStringColumn, BasicColumn, etc.
}

class ColumnNodeBase : public ParentNode {
protected:
    ColumnNodeBase(size_t column_idx) { m_condition_column_idx = column_idx; }

    ColumnNodeBase(const ColumnNodeBase& from, QueryNodeHandoverPatches* patches)
        : ParentNode(from, patches)
        , m_last_local_match(from.m_last_local_match)
        , m_local_matches(from.m_local_matches)
        , m_local_limit(from.m_local_limit)
        , m_fastmode_disabled(from.m_fastmode_disabled)
        , m_action(from.m_action)
        , m_state(from.m_state)
        , m_source_column(from.m_source_column)
    {
    }

    template <Action TAction, class ColType>
    bool match_callback(int64_t v)
    {
        using TSourceValue = typename ColType::value_type;
        using QueryStateType = typename ColumnTypeTraitsSum<TSourceValue, TAction>::sum_type;

        size_t i = to_size_t(v);
        m_last_local_match = i;
        m_local_matches++;

        auto state = static_cast<QueryState<QueryStateType>*>(m_state);
        auto source_column = static_cast<SequentialGetter<ColType>*>(m_source_column);

        // Test remaining sub conditions of this node. m_children[0] is the node that called match_callback(), so skip
        // it
        for (size_t c = 1; c < m_children.size(); c++) {
            m_children[c]->m_probes++;
            size_t m = m_children[c]->find_first_local(i, i + 1);
            if (m != i)
                return true;
        }

        bool b;
        if (state->template uses_val<TAction>()) { // Compiler cannot see that IntegerColumn::Get has no side effect
            // and result is discarded
            TSourceValue av = source_column->get_next(i);
            b = state->template match<TAction, false>(i, 0, av);
        }
        else {
            b = state->template match<TAction, false>(i, 0, TSourceValue{});
        }

        return b;
    }

    // Aggregate bookkeeping
    size_t m_last_local_match = npos;
    size_t m_local_matches = 0;
    size_t m_local_limit = 0;
    bool m_fastmode_disabled = false;
    Action m_action;
    QueryStateBase* m_state = nullptr;
    SequentialGetterBase* m_source_column =
        nullptr; // Column of values used in aggregate (act_FindAll, actReturnFirst, act_Sum, etc)
};

template <class ColType>
class IntegerNodeBase : public ColumnNodeBase {
    using ThisType = IntegerNodeBase<ColType>;

public:
    using TConditionValue = typename ColType::value_type;
    static const bool nullable = ColType::nullable;

    template <class TConditionFunction, Action TAction, DataType TDataType, bool Nullable>
    bool find_callback_specialization(size_t s, size_t end_in_leaf)
    {
        using AggregateColumnType = typename GetColumnType<TDataType, Nullable>::type;
        bool cont;
        size_t start_in_leaf = s - this->m_leaf_start;
        cont = this->m_leaf_ptr->template find<TConditionFunction, act_CallbackIdx>(
            m_value, start_in_leaf, end_in_leaf, this->m_leaf_start, nullptr,
            std::bind(std::mem_fn(&ThisType::template match_callback<TAction, AggregateColumnType>), this,
                      std::placeholders::_1));
        return cont;
    }

protected:
    using LeafType = typename ColType::LeafType;
    using LeafInfo = typename ColType::LeafInfo;

    size_t aggregate_local_impl(QueryStateBase* st, size_t start, size_t end, size_t local_limit,
                                SequentialGetterBase* source_column, int c)
    {
        REALM_ASSERT(m_children.size() > 0);
        m_local_matches = 0;
        m_local_limit = local_limit;
        m_last_local_match = start - 1;
        m_state = st;

        // If there are no other nodes than us (m_children.size() == 1) AND the column used for our condition is
        // the same as the column used for the aggregate action, then the entire query can run within scope of that
        // column only, with no references to other columns:
        bool fastmode = should_run_in_fastmode(source_column);
        for (size_t s = start; s < end;) {
            cache_leaf(s);

            size_t end_in_leaf;
            if (end > m_leaf_end)
                end_in_leaf = m_leaf_end - m_leaf_start;
            else
                end_in_leaf = end - m_leaf_start;

            if (fastmode) {
                bool cont;
                size_t start_in_leaf = s - m_leaf_start;
                cont = m_leaf_ptr->find(c, m_action, m_value, start_in_leaf, end_in_leaf, m_leaf_start,
                                        static_cast<QueryState<int64_t>*>(st));
                if (!cont)
                    return not_found;
            }
            // Else, for each match in this node, call our IntegerNodeBase::match_callback to test remaining nodes
            // and/or extract
            // aggregate payload from aggregate column:
            else {
                m_source_column = source_column;
                bool cont = (this->*m_find_callback_specialized)(s, end_in_leaf);
                if (!cont)
                    return not_found;
            }

            if (m_local_matches == m_local_limit)
                break;

            s = end_in_leaf + m_leaf_start;
        }

        if (m_local_matches == m_local_limit) {
            m_dD = (m_last_local_match + 1 - start) / (m_local_matches + 1.0);
            return m_last_local_match + 1;
        }
        else {
            m_dD = (end - start) / (m_local_matches + 1.0);
            return end;
        }
    }

    IntegerNodeBase(TConditionValue value, size_t column_idx) : ColumnNodeBase(column_idx), m_value(std::move(value))
    {
    }

    IntegerNodeBase(const ThisType& from, QueryNodeHandoverPatches* patches)
        : ColumnNodeBase(from, patches)
        , m_value(from.m_value)
        , m_condition_column(from.m_condition_column)
        , m_find_callback_specialized(from.m_find_callback_specialized)
    {
        if (m_condition_column && patches)
            m_condition_column_idx = m_condition_column->get_column_index();
    }

    void table_changed() override { m_condition_column = &get_column<ColType>(m_condition_column_idx); }

    void init() override
    {
        ColumnNodeBase::init();

        m_dT = _impl::CostHeuristic<ColType>::dT();
        m_dD = _impl::CostHeuristic<ColType>::dD();

        // Clear leaf cache
        m_leaf_end = 0;
        m_array_ptr.reset(); // Explicitly destroy the old one first, because we're reusing the memory.
        m_array_ptr.reset(new (&m_leaf_cache_storage) LeafType(m_table->get_alloc()));

        if (m_child)
            m_child->init();
    }

    void get_leaf(const ColType& col, size_t ndx)
    {
        size_t ndx_in_leaf;
        LeafInfo leaf_info{&m_leaf_ptr, m_array_ptr.get()};
        col.get_leaf(ndx, ndx_in_leaf, leaf_info);
        m_leaf_start = ndx - ndx_in_leaf;
        m_leaf_end = m_leaf_start + m_leaf_ptr->size();
    }

    void cache_leaf(size_t s)
    {
        if (s >= m_leaf_end || s < m_leaf_start) {
            get_leaf(*m_condition_column, s);
            size_t w = m_leaf_ptr->get_width();
            m_dT = (w == 0 ? 1.0 / REALM_MAX_BPNODE_SIZE : w / float(bitwidth_time_unit));
        }
    }

    bool should_run_in_fastmode(SequentialGetterBase* source_column) const
    {
        return (m_children.size() == 1 &&
                (source_column == nullptr ||
                 (!m_fastmode_disabled &&
                  static_cast<SequentialGetter<ColType>*>(source_column)->m_column == m_condition_column)));
    }

    // Search value:
    TConditionValue m_value;

    // Column on which search criteria are applied
    const ColType* m_condition_column = nullptr;

    // Leaf cache
    using LeafCacheStorage = typename std::aligned_storage<sizeof(LeafType), alignof(LeafType)>::type;
    LeafCacheStorage m_leaf_cache_storage;
    std::unique_ptr<LeafType, PlacementDelete> m_array_ptr;
    const LeafType* m_leaf_ptr = nullptr;
    size_t m_leaf_start = npos;
    size_t m_leaf_end = 0;
    size_t m_local_end;

    // Aggregate optimization
    using TFind_callback_specialized = bool (ThisType::*)(size_t, size_t);
    TFind_callback_specialized m_find_callback_specialized = nullptr;
};

// FIXME: Add specialization that uses index for TConditionFunction = Equal
template <class ColType, class TConditionFunction>
class IntegerNode : public IntegerNodeBase<ColType> {
    using BaseType = IntegerNodeBase<ColType>;
    using ThisType = IntegerNode<ColType, TConditionFunction>;

public:
    static const bool special_null_node = false;
    using TConditionValue = typename BaseType::TConditionValue;

    IntegerNode(TConditionValue value, size_t column_ndx) : BaseType(value, column_ndx) {}
    IntegerNode(const IntegerNode& from, QueryNodeHandoverPatches* patches) : BaseType(from, patches) {}

    void aggregate_local_prepare(Action action, DataType col_id, bool nullable) override
    {
        this->m_fastmode_disabled = (col_id == type_Float || col_id == type_Double);
        this->m_action = action;
        this->m_find_callback_specialized = get_specialized_callback(action, col_id, nullable);
    }

    size_t aggregate_local(QueryStateBase* st, size_t start, size_t end, size_t local_limit,
                           SequentialGetterBase* source_column) override
    {
        constexpr int cond = TConditionFunction::condition;
        return this->aggregate_local_impl(st, start, end, local_limit, source_column, cond);
    }

    size_t find_first_local(size_t start, size_t end) override
    {
        REALM_ASSERT(this->m_table);

        while (start < end) {

            // Cache internal leaves
            if (start >= this->m_leaf_end || start < this->m_leaf_start) {
                this->get_leaf(*this->m_condition_column, start);
            }

            // FIXME: Create a fast bypass when you just need to check 1 row, which is used alot from within core.
            // It should just call array::get and save the initial overhead of find_first() which has become quite
            // big. Do this when we have cleaned up core a bit more.

            size_t end2;
            if (end > this->m_leaf_end)
                end2 = this->m_leaf_end - this->m_leaf_start;
            else
                end2 = end - this->m_leaf_start;

            size_t s;
            s = this->m_leaf_ptr->template find_first<TConditionFunction>(this->m_value, start - this->m_leaf_start,
                                                                          end2);

            if (s == not_found) {
                start = this->m_leaf_end;
                continue;
            }
            else
                return s + this->m_leaf_start;
        }

        return not_found;
    }

    std::unique_ptr<ParentNode> clone(QueryNodeHandoverPatches* patches) const override
    {
        return std::unique_ptr<ParentNode>(new IntegerNode<ColType, TConditionFunction>(*this, patches));
    }

protected:
    using TFind_callback_specialized = typename BaseType::TFind_callback_specialized;

    static TFind_callback_specialized get_specialized_callback(Action action, DataType col_id, bool nullable)
    {
        switch (action) {
            case act_Count:
                return get_specialized_callback_2_int<act_Count>(col_id, nullable);
            case act_Sum:
                return get_specialized_callback_2<act_Sum>(col_id, nullable);
            case act_Max:
                return get_specialized_callback_2<act_Max>(col_id, nullable);
            case act_Min:
                return get_specialized_callback_2<act_Min>(col_id, nullable);
            case act_FindAll:
                return get_specialized_callback_2_int<act_FindAll>(col_id, nullable);
            case act_CallbackIdx:
                return get_specialized_callback_2_int<act_CallbackIdx>(col_id, nullable);
            default:
                break;
        }
        REALM_ASSERT(false); // Invalid aggregate function
        return nullptr;
    }

    template <Action TAction>
    static TFind_callback_specialized get_specialized_callback_2(DataType col_id, bool nullable)
    {
        switch (col_id) {
            case type_Int:
                return get_specialized_callback_3<TAction, type_Int>(nullable);
            case type_Float:
                return get_specialized_callback_3<TAction, type_Float>(nullable);
            case type_Double:
                return get_specialized_callback_3<TAction, type_Double>(nullable);
            default:
                break;
        }
        REALM_ASSERT(false); // Invalid aggregate source column
        return nullptr;
    }

    template <Action TAction>
    static TFind_callback_specialized get_specialized_callback_2_int(DataType col_id, bool nullable)
    {
        if (col_id == type_Int) {
            return get_specialized_callback_3<TAction, type_Int>(nullable);
        }
        REALM_ASSERT(false); // Invalid aggregate source column
        return nullptr;
    }

    template <Action TAction, DataType TDataType>
    static TFind_callback_specialized get_specialized_callback_3(bool nullable)
    {
        if (nullable) {
            return &BaseType::template find_callback_specialization<TConditionFunction, TAction, TDataType, true>;
        }
        else {
            return &BaseType::template find_callback_specialization<TConditionFunction, TAction, TDataType, false>;
        }
    }
};

// This node is currently used for floats and doubles only
template <class ColType, class TConditionFunction>
class FloatDoubleNode : public ParentNode {
public:
    using TConditionValue = typename ColType::value_type;
    static const bool special_null_node = false;

    FloatDoubleNode(TConditionValue v, size_t column_ndx) : m_value(v)
    {
        m_condition_column_idx = column_ndx;
        m_dT = 1.0;
    }
    FloatDoubleNode(null, size_t column_ndx) : m_value(null::get_null_float<TConditionValue>())
    {
        m_condition_column_idx = column_ndx;
        m_dT = 1.0;
    }

    void table_changed() override { m_condition_column.init(&get_column<ColType>(m_condition_column_idx)); }

    void init() override
    {
        ParentNode::init();
        m_dD = 100.0;
    }

    size_t find_first_local(size_t start, size_t end) override
    {
        TConditionFunction cond;

        auto find = [&](bool nullability) {
            bool m_value_nan = nullability ? null::is_null_float(m_value) : false;
            for (size_t s = start; s < end; ++s) {
                TConditionValue v = m_condition_column.get_next(s);
                REALM_ASSERT(!(null::is_null_float(v) && !nullability));
                if (cond(v, m_value, nullability ? null::is_null_float<TConditionValue>(v) : false, m_value_nan))
                    return s;
            }
            return not_found;
        };

        // This will inline the second case but no the first. Todo, use templated lambda when switching to c++14
        if (m_table->is_nullable(m_condition_column_idx))
            return find(true);
        else
            return find(false);
    }

    std::unique_ptr<ParentNode> clone(QueryNodeHandoverPatches* patches) const override
    {
        return std::unique_ptr<ParentNode>(new FloatDoubleNode(*this, patches));
    }

    FloatDoubleNode(const FloatDoubleNode& from, QueryNodeHandoverPatches* patches)
        : ParentNode(from, patches), m_value(from.m_value)
    {
        copy_getter(m_condition_column, m_condition_column_idx, from.m_condition_column, patches);
    }

protected:
    TConditionValue m_value;
    SequentialGetter<ColType> m_condition_column;
};


template <class TConditionFunction>
class BinaryNode : public ParentNode {
public:
    using TConditionValue = BinaryData;
    static const bool special_null_node = false;

    BinaryNode(BinaryData v, size_t column) : m_value(v)
    {
        m_dT = 100.0;
        m_condition_column_idx = column;
    }

    BinaryNode(null, size_t column) : BinaryNode(BinaryData{}, column) {}

    void table_changed() override { m_condition_column = &get_column<BinaryColumn>(m_condition_column_idx); }

    void init() override
    {
        m_dD = 100.0;

        if (m_child)
            m_child->init();
    }

    size_t find_first_local(size_t start, size_t end) override
    {
        TConditionFunction condition;
        for (size_t s = start; s < end; ++s) {
            BinaryData value = m_condition_column->get(s);
            if (condition(m_value.get(), value))
                return s;
        }
        return not_found;
    }

    std::unique_ptr<ParentNode> clone(QueryNodeHandoverPatches* patches) const override
    {
        return std::unique_ptr<ParentNode>(new BinaryNode(*this, patches));
    }

    BinaryNode(const BinaryNode& from, QueryNodeHandoverPatches* patches)
        : ParentNode(from, patches), m_value(from.m_value), m_condition_column(from.m_condition_column)
    {
        if (m_condition_column && patches)
            m_condition_column_idx = m_condition_column->get_column_index();
    }

private:
    OwnedBinaryData m_value;
    const BinaryColumn* m_condition_column;
};


template <class TConditionFunction>
class TimestampNode : public ParentNode {
public:
    using TConditionValue = Timestamp;
    static const bool special_null_node = false;

    TimestampNode(Timestamp v, size_t column) : m_value(v) { m_condition_column_idx = column; }

<<<<<<< HEAD
    TimestampNode(null, size_t column) : TimestampNode(Timestamp(null{}), column) {}
=======
    TimestampNode(null, size_t column) : TimestampNode(Timestamp{}, column)
    {
    }
>>>>>>> a927a0c7

    void table_changed() override { m_condition_column = &get_column<TimestampColumn>(m_condition_column_idx); }

    void init() override
    {
        m_dD = 100.0;

        if (m_child)
            m_child->init();
    }

    size_t find_first_local(size_t start, size_t end) override
    {
        size_t ret = m_condition_column->find<TConditionFunction>(m_value, start, end);
        return ret;
    }

    std::unique_ptr<ParentNode> clone(QueryNodeHandoverPatches* patches) const override
    {
        return std::unique_ptr<ParentNode>(new TimestampNode(*this, patches));
    }

    TimestampNode(const TimestampNode& from, QueryNodeHandoverPatches* patches)
        : ParentNode(from, patches), m_value(from.m_value), m_condition_column(from.m_condition_column)
    {
        if (m_condition_column && patches)
            m_condition_column_idx = m_condition_column->get_column_index();
    }

private:
    Timestamp m_value;
    const TimestampColumn* m_condition_column;
};

class StringNodeBase : public ParentNode {
public:
    using TConditionValue = StringData;
    static const bool special_null_node = true;

    StringNodeBase(StringData v, size_t column)
        : m_value(v.is_null() ? util::none : util::make_optional(std::string(v)))
    {
        m_condition_column_idx = column;
    }

    void table_changed() override
    {
        m_condition_column = &get_column_base(m_condition_column_idx);
        m_column_type = get_real_column_type(m_condition_column_idx);
    }

    void init() override
    {
        m_dT = 10.0;
        m_probes = 0;
        m_matches = 0;
        m_end_s = 0;
        m_leaf_start = 0;
        m_leaf_end = 0;
    }

    void clear_leaf_state() { m_leaf.reset(nullptr); }

    StringNodeBase(const StringNodeBase& from, QueryNodeHandoverPatches* patches)
        : ParentNode(from, patches)
        , m_value(from.m_value)
        , m_condition_column(from.m_condition_column)
        , m_column_type(from.m_column_type)
        , m_leaf_type(from.m_leaf_type)
    {
        if (m_condition_column && patches)
            m_condition_column_idx = m_condition_column->get_column_index();
    }

protected:
    util::Optional<std::string> m_value;

    const ColumnBase* m_condition_column = nullptr;
    ColumnType m_column_type;

    // Used for linear scan through short/long-string
    std::unique_ptr<const ArrayParent> m_leaf;
    StringColumn::LeafType m_leaf_type;
    size_t m_end_s = 0;
    size_t m_leaf_start = 0;
    size_t m_leaf_end = 0;
};

// Conditions for strings. Note that Equal is specialized later in this file!
template <class TConditionFunction>
class StringNode : public StringNodeBase {
public:
    StringNode(StringData v, size_t column) : StringNodeBase(v, column)
    {
        auto upper = case_map(v, true);
        auto lower = case_map(v, false);
        if (!upper || !lower) {
            error_code = "Malformed UTF-8: " + std::string(v);
        }
        else {
            m_ucase = std::move(*upper);
            m_lcase = std::move(*lower);
        }
    }

    void init() override
    {
        clear_leaf_state();

        m_dD = 100.0;

        StringNodeBase::init();

        if (m_child)
            m_child->init();
    }


    size_t find_first_local(size_t start, size_t end) override
    {
        TConditionFunction cond;

        for (size_t s = start; s < end; ++s) {
            StringData t;

            if (m_column_type == col_type_StringEnum) {
                // enum
                t = static_cast<const StringEnumColumn*>(m_condition_column)->get(s);
            }
            else {
                // short or long
                const StringColumn* asc = static_cast<const StringColumn*>(m_condition_column);
                REALM_ASSERT_3(s, <, asc->size());
                if (s >= m_end_s || s < m_leaf_start) {
                    // we exceeded current leaf's range
                    clear_leaf_state();
                    size_t ndx_in_leaf;
                    m_leaf = asc->get_leaf(s, ndx_in_leaf, m_leaf_type);
                    m_leaf_start = s - ndx_in_leaf;

                    if (m_leaf_type == StringColumn::leaf_type_Small)
                        m_end_s = m_leaf_start + static_cast<const ArrayString&>(*m_leaf).size();
                    else if (m_leaf_type == StringColumn::leaf_type_Medium)
                        m_end_s = m_leaf_start + static_cast<const ArrayStringLong&>(*m_leaf).size();
                    else
                        m_end_s = m_leaf_start + static_cast<const ArrayBigBlobs&>(*m_leaf).size();
                }

                if (m_leaf_type == StringColumn::leaf_type_Small)
                    t = static_cast<const ArrayString&>(*m_leaf).get(s - m_leaf_start);
                else if (m_leaf_type == StringColumn::leaf_type_Medium)
                    t = static_cast<const ArrayStringLong&>(*m_leaf).get(s - m_leaf_start);
                else
                    t = static_cast<const ArrayBigBlobs&>(*m_leaf).get_string(s - m_leaf_start);
            }
            if (cond(StringData(m_value), m_ucase.data(), m_lcase.data(), t))
                return s;
        }
        return not_found;
    }

    std::unique_ptr<ParentNode> clone(QueryNodeHandoverPatches* patches) const override
    {
        return std::unique_ptr<ParentNode>(new StringNode<TConditionFunction>(*this, patches));
    }

    StringNode(const StringNode& from, QueryNodeHandoverPatches* patches)
        : StringNodeBase(from, patches), m_ucase(from.m_ucase), m_lcase(from.m_lcase)
    {
    }

protected:
    std::string m_ucase;
    std::string m_lcase;
};


// Specialization for Equal condition on Strings - we specialize because we can utilize indexes (if they exist) for
// Equal.
// Future optimization: make specialization for greater, notequal, etc
template <>
class StringNode<Equal> : public StringNodeBase {
public:
    StringNode(StringData v, size_t column) : StringNodeBase(v, column) {}
    ~StringNode() noexcept override { deallocate(); }

    void deallocate() noexcept
    {
        // Must be called after each query execution too free temporary resources used by the execution. Run in
        // destructor, but also in Init because a user could define a query once and execute it multiple times.
        clear_leaf_state();

        if (m_index_matches_destroy)
            m_index_matches->destroy();

        m_index_matches_destroy = false;
        m_index_matches.reset();
        m_index_getter.reset();
    }

    void init() override
    {
        deallocate();
        m_dD = 10.0;
        StringNodeBase::init();

        if (m_column_type == col_type_StringEnum) {
            m_dT = 1.0;
            m_key_ndx = static_cast<const StringEnumColumn*>(m_condition_column)->get_key_ndx(m_value);
        }
        else if (m_condition_column->has_search_index()) {
            m_dT = 0.0;
        }
        else {
            m_dT = 10.0;
        }

        if (m_condition_column->has_search_index()) {

            FindRes fr;
            size_t index_ref;

            if (m_column_type == col_type_StringEnum) {
                fr = static_cast<const StringEnumColumn*>(m_condition_column)->find_all_indexref(m_value, index_ref);
            }
            else {
                fr = static_cast<const StringColumn*>(m_condition_column)->find_all_indexref(m_value, index_ref);
            }

            m_index_matches_destroy = false;
            m_last_indexed = 0;
            m_last_start = 0;

            switch (fr) {
                case FindRes_single:
                    m_index_matches.reset(
                        new IntegerColumn(IntegerColumn::unattached_root_tag(), Allocator::get_default())); // Throws
                    m_index_matches->get_root_array()->create(Array::type_Normal);                          // Throws
                    m_index_matches->add(index_ref);
                    m_index_matches_destroy = true; // we own m_index_matches, so we must destroy it
                    break;

                case FindRes_column:
                    // todo: Apparently we can't use m_index.get_alloc() because it uses default allocator which
                    // simply makes
                    // translate(x) = x. Shouldn't it inherit owner column's allocator?!
                    m_index_matches.reset(new IntegerColumn(IntegerColumn::unattached_root_tag(),
                                                            m_condition_column->get_alloc())); // Throws
                    m_index_matches->get_root_array()->init_from_ref(index_ref);
                    break;

                case FindRes_not_found:
                    m_index_matches.reset();
                    m_index_getter.reset();
                    m_index_size = 0;
                    break;
            }

            if (m_index_matches) {
                m_index_getter.reset(new SequentialGetter<IntegerColumn>(m_index_matches.get()));
                m_index_size = m_index_getter->m_column->size();
            }
        }
        else if (m_column_type != col_type_String) {
            REALM_ASSERT_DEBUG(dynamic_cast<const StringEnumColumn*>(m_condition_column));
            m_cse.init(static_cast<const StringEnumColumn*>(m_condition_column));
        }

        if (m_child)
            m_child->init();
    }

    size_t find_first_local(size_t start, size_t end) override
    {
        REALM_ASSERT(m_table);

        if (m_condition_column->has_search_index()) {
            // Indexed string column
            if (!m_index_getter)
                return not_found; // no matches in the index

            size_t f = not_found;

            if (m_last_start > start)
                m_last_indexed = 0;
            m_last_start = start;

            while (f == not_found && m_last_indexed < m_index_size) {
                m_index_getter->cache_next(m_last_indexed);
                f = m_index_getter->m_leaf_ptr->find_gte(start, m_last_indexed - m_index_getter->m_leaf_start,
                                                         nullptr);

                if (f >= end || f == not_found) {
                    m_last_indexed = m_index_getter->m_leaf_end;
                }
                else {
                    start = to_size_t(m_index_getter->m_leaf_ptr->get(f));
                    if (start >= end)
                        return not_found;
                    else {
                        m_last_indexed = f + m_index_getter->m_leaf_start;
                        return start;
                    }
                }
            }
            return not_found;
        }

        if (m_column_type != col_type_String) {
            // Enum string column
            if (m_key_ndx == not_found)
                return not_found; // not in key set

            for (size_t s = start; s < end; ++s) {
                m_cse.cache_next(s);
                s = m_cse.m_leaf_ptr->find_first(m_key_ndx, s - m_cse.m_leaf_start, m_cse.local_end(end));
                if (s == not_found)
                    s = m_cse.m_leaf_end - 1;
                else
                    return s + m_cse.m_leaf_start;
            }

            return not_found;
        }

        // Normal string column, with long or short leaf
        for (size_t s = start; s < end; ++s) {
            const StringColumn* asc = static_cast<const StringColumn*>(m_condition_column);
            if (s >= m_leaf_end || s < m_leaf_start) {
                clear_leaf_state();
                size_t ndx_in_leaf;
                m_leaf = asc->get_leaf(s, ndx_in_leaf, m_leaf_type);
                m_leaf_start = s - ndx_in_leaf;
                if (m_leaf_type == StringColumn::leaf_type_Small)
                    m_leaf_end = m_leaf_start + static_cast<const ArrayString&>(*m_leaf).size();
                else if (m_leaf_type == StringColumn::leaf_type_Medium)
                    m_leaf_end = m_leaf_start + static_cast<const ArrayStringLong&>(*m_leaf).size();
                else
                    m_leaf_end = m_leaf_start + static_cast<const ArrayBigBlobs&>(*m_leaf).size();
                REALM_ASSERT(m_leaf);
            }
            size_t end2 = (end > m_leaf_end ? m_leaf_end - m_leaf_start : end - m_leaf_start);

            if (m_leaf_type == StringColumn::leaf_type_Small)
                s = static_cast<const ArrayString&>(*m_leaf).find_first(m_value, s - m_leaf_start, end2);
            else if (m_leaf_type == StringColumn::leaf_type_Medium)
                s = static_cast<const ArrayStringLong&>(*m_leaf).find_first(m_value, s - m_leaf_start, end2);
            else
                s = static_cast<const ArrayBigBlobs&>(*m_leaf).find_first(str_to_bin(m_value), true, s - m_leaf_start,
                                                                          end2);

            if (s == not_found)
                s = m_leaf_end - 1;
            else
                return s + m_leaf_start;
        }

        return not_found;
    }

    std::unique_ptr<ParentNode> clone(QueryNodeHandoverPatches* patches) const override
    {
        return std::unique_ptr<ParentNode>(new StringNode<Equal>(*this, patches));
    }

    StringNode(const StringNode& from, QueryNodeHandoverPatches* patches) : StringNodeBase(from, patches) {}

private:
    inline BinaryData str_to_bin(const StringData& s) noexcept { return BinaryData(s.data(), s.size()); }

    size_t m_key_ndx = not_found;
    size_t m_last_indexed;

    // Used for linear scan through enum-string
    SequentialGetter<StringEnumColumn> m_cse;

    // Used for index lookup
    std::unique_ptr<IntegerColumn> m_index_matches;
    bool m_index_matches_destroy = false;
    std::unique_ptr<SequentialGetter<IntegerColumn>> m_index_getter;
    size_t m_index_size;
    size_t m_last_start;
};

// OR node contains at least two node pointers: Two or more conditions to OR
// together in m_conditions, and the next AND condition (if any) in m_child.
//
// For 'second.equal(23).begin_group().first.equal(111).Or().first.equal(222).end_group().third().equal(555)', this
// will first set m_conditions[0] = left-hand-side through constructor, and then later, when .first.equal(222) is
// invoked,
// invocation will set m_conditions[1] = right-hand-side through Query& Query::Or() (see query.cpp). In there, m_child
// is
// also set to next AND condition (if any exists) following the OR.
class OrNode : public ParentNode {
public:
    OrNode(std::unique_ptr<ParentNode> condition)
    {
        m_dT = 50.0;
        if (condition)
            m_conditions.emplace_back(std::move(condition));
    }

    OrNode(const OrNode& other, QueryNodeHandoverPatches* patches) : ParentNode(other, patches)
    {
        for (const auto& condition : other.m_conditions) {
            m_conditions.emplace_back(condition->clone(patches));
        }
    }

    void table_changed() override
    {
        for (auto& condition : m_conditions) {
            condition->set_table(*m_table);
        }
    }

    void init() override
    {
        m_dD = 10.0;

        m_start.clear();
        m_start.resize(m_conditions.size(), 0);

        m_last.clear();
        m_last.resize(m_conditions.size(), 0);

        m_was_match.clear();
        m_was_match.resize(m_conditions.size(), false);

        std::vector<ParentNode*> v;
        for (auto& condition : m_conditions) {
            condition->init();
            v.clear();
            condition->gather_children(v);
        }

        if (m_child)
            m_child->init();
    }

    size_t find_first_local(size_t start, size_t end) override
    {
        if (start >= end)
            return not_found;

        size_t index = not_found;

        for (size_t c = 0; c < m_conditions.size(); ++c) {
            // out of order search; have to discard cached results
            if (start < m_start[c]) {
                m_last[c] = 0;
                m_was_match[c] = false;
            }
            // already searched this range and didn't match
            else if (m_last[c] >= end)
                continue;
            // already search this range and *did* match
            else if (m_was_match[c] && m_last[c] >= start) {
                if (index > m_last[c])
                    index = m_last[c];
                continue;
            }

            m_start[c] = start;
            size_t fmax = std::max(m_last[c], start);
            size_t f = m_conditions[c]->find_first(fmax, end);
            m_was_match[c] = f != not_found;
            m_last[c] = f == not_found ? end : f;
            if (f != not_found && index > m_last[c])
                index = m_last[c];
        }

        return index;
    }

    std::string validate() override
    {
        if (error_code != "")
            return error_code;
        if (m_conditions.size() == 0)
            return "Missing left-hand side of OR";
        if (m_conditions.size() == 1)
            return "Missing right-hand side of OR";
        std::string s;
        if (m_child != 0)
            s = m_child->validate();
        if (s != "")
            return s;
        for (size_t i = 0; i < m_conditions.size(); ++i) {
            s = m_conditions[i]->validate();
            if (s != "")
                return s;
        }
        return "";
    }

    std::unique_ptr<ParentNode> clone(QueryNodeHandoverPatches* patches) const override
    {
        return std::unique_ptr<ParentNode>(new OrNode(*this, patches));
    }

    void apply_handover_patch(QueryNodeHandoverPatches& patches, Group& group) override
    {
        for (auto it = m_conditions.rbegin(); it != m_conditions.rend(); ++it)
            (*it)->apply_handover_patch(patches, group);

        ParentNode::apply_handover_patch(patches, group);
    }

    std::vector<std::unique_ptr<ParentNode>> m_conditions;

private:
    // start index of the last find for each cond
    std::vector<size_t> m_start;
    // last looked at index of the lasft find for each cond
    // is a matching index if m_was_match is true
    std::vector<size_t> m_last;
    std::vector<bool> m_was_match;
};


class NotNode : public ParentNode {
public:
    NotNode(std::unique_ptr<ParentNode> condition) : m_condition(std::move(condition)) { m_dT = 50.0; }

    void table_changed() override { m_condition->set_table(*m_table); }

    void init() override
    {
        m_dD = 10.0;

        std::vector<ParentNode*> v;

        m_condition->init();
        v.clear();
        m_condition->gather_children(v);

        // Heuristics bookkeeping:
        m_known_range_start = 0;
        m_known_range_end = 0;
        m_first_in_known_range = not_found;

        if (m_child)
            m_child->init();
    }

    size_t find_first_local(size_t start, size_t end) override;

    std::string validate() override
    {
        if (error_code != "")
            return error_code;
        if (m_condition == 0)
            return "Missing argument to Not";
        std::string s;
        if (m_child != 0)
            s = m_child->validate();
        if (s != "")
            return s;
        s = m_condition->validate();
        if (s != "")
            return s;
        return "";
    }

    std::unique_ptr<ParentNode> clone(QueryNodeHandoverPatches* patches) const override
    {
        return std::unique_ptr<ParentNode>(new NotNode(*this, patches));
    }

    NotNode(const NotNode& from, QueryNodeHandoverPatches* patches)
        : ParentNode(from, patches)
        , m_condition(from.m_condition ? from.m_condition->clone(patches) : nullptr)
        , m_known_range_start(from.m_known_range_start)
        , m_known_range_end(from.m_known_range_end)
        , m_first_in_known_range(from.m_first_in_known_range)
    {
    }

    void apply_handover_patch(QueryNodeHandoverPatches& patches, Group& group) override
    {
        m_condition->apply_handover_patch(patches, group);
        ParentNode::apply_handover_patch(patches, group);
    }

    std::unique_ptr<ParentNode> m_condition;

private:
    // FIXME This heuristic might as well be reused for all condition nodes.
    size_t m_known_range_start;
    size_t m_known_range_end;
    size_t m_first_in_known_range;

    bool evaluate_at(size_t rowndx);
    void update_known(size_t start, size_t end, size_t first);
    size_t find_first_loop(size_t start, size_t end);
    size_t find_first_covers_known(size_t start, size_t end);
    size_t find_first_covered_by_known(size_t start, size_t end);
    size_t find_first_overlap_lower(size_t start, size_t end);
    size_t find_first_overlap_upper(size_t start, size_t end);
    size_t find_first_no_overlap(size_t start, size_t end);
};


// Compare two columns with eachother row-by-row
template <class ColType, class TConditionFunction>
class TwoColumnsNode : public ParentNode {
public:
    using TConditionValue = typename ColType::value_type;

    TwoColumnsNode(size_t column1, size_t column2)
    {
        m_dT = 100.0;
        m_condition_column_idx1 = column1;
        m_condition_column_idx2 = column2;
    }

    ~TwoColumnsNode() noexcept override { delete[] m_value.data(); }

    void table_changed() override
    {
        m_getter1.init(&get_column<ColType>(m_condition_column_idx1));
        m_getter2.init(&get_column<ColType>(m_condition_column_idx2));
    }

    void init() override
    {
        m_dD = 100.0;

        if (m_child)
            m_child->init();
    }

    size_t find_first_local(size_t start, size_t end) override
    {
        size_t s = start;

        while (s < end) {
            if (std::is_same<TConditionValue, int64_t>::value) {
                // For int64_t we've created an array intrinsics named compare_leafs which template expands bitwidths
                // of boths arrays to make Get faster.
                m_getter1.cache_next(s);
                m_getter2.cache_next(s);

                QueryState<int64_t> qs;
                bool resume = m_getter1.m_leaf_ptr->template compare_leafs<TConditionFunction, act_ReturnFirst>(
                    m_getter2.m_leaf_ptr, s - m_getter1.m_leaf_start, m_getter1.local_end(end), 0, &qs,
                    CallbackDummy());

                if (resume)
                    s = m_getter1.m_leaf_end;
                else
                    return to_size_t(qs.m_state) + m_getter1.m_leaf_start;
            }
            else {
// This is for float and double.

#if 0 && defined(REALM_COMPILER_AVX)
// AVX has been disabled because of array alignment (see https://app.asana.com/0/search/8836174089724/5763107052506)
//
// For AVX you can call things like if (sseavx<1>()) to test for AVX, and then utilize _mm256_movemask_ps (VC)
// or movemask_cmp_ps (gcc/clang)
//
// See https://github.com/rrrlasse/realm/tree/AVX for an example of utilizing AVX for a two-column search which has
// been benchmarked to: floats: 288 ms vs 552 by using AVX compared to 2-level-unrolled FPU loop. doubles: 415 ms vs
// 475 (more bandwidth bound). Tests against SSE have not been performed; AVX may not pay off. Please benchmark
#endif

                TConditionValue v1 = m_getter1.get_next(s);
                TConditionValue v2 = m_getter2.get_next(s);
                TConditionFunction C;

                if (C(v1, v2))
                    return s;
                else
                    s++;
            }
        }
        return not_found;
    }

    std::unique_ptr<ParentNode> clone(QueryNodeHandoverPatches* patches) const override
    {
        return std::unique_ptr<ParentNode>(new TwoColumnsNode<ColType, TConditionFunction>(*this, patches));
    }

    TwoColumnsNode(const TwoColumnsNode& from, QueryNodeHandoverPatches* patches)
        : ParentNode(from, patches)
        , m_value(from.m_value)
        , m_condition_column(from.m_condition_column)
        , m_column_type(from.m_column_type)
    {
        if (m_condition_column)
            m_condition_column_idx = m_condition_column->get_column_index();
        copy_getter(m_getter1, m_condition_column_idx1, from.m_getter1, patches);
        copy_getter(m_getter2, m_condition_column_idx2, from.m_getter2, patches);
    }

private:
    BinaryData m_value;
    const BinaryColumn* m_condition_column = nullptr;
    ColumnType m_column_type;

    size_t m_condition_column_idx1 = not_found;
    size_t m_condition_column_idx2 = not_found;

    SequentialGetter<ColType> m_getter1;
    SequentialGetter<ColType> m_getter2;
};


// For Next-Generation expressions like col1 / col2 + 123 > col4 * 100.
class ExpressionNode : public ParentNode {

public:
    ExpressionNode(std::unique_ptr<Expression> expression) : m_expression(std::move(expression))
    {
        m_dD = 10.0;
        m_dT = 50.0;
    }

    void table_changed() override { m_expression->set_base_table(m_table.get()); }

    size_t find_first_local(size_t start, size_t end) override { return m_expression->find_first(start, end); }

    std::unique_ptr<ParentNode> clone(QueryNodeHandoverPatches* patches) const override
    {
        return std::unique_ptr<ParentNode>(new ExpressionNode(*this, patches));
    }

    void apply_handover_patch(QueryNodeHandoverPatches& patches, Group& group) override
    {
        m_expression->apply_handover_patch(patches, group);
        ParentNode::apply_handover_patch(patches, group);
    }

private:
    ExpressionNode(const ExpressionNode& from, QueryNodeHandoverPatches* patches)
        : ParentNode(from, patches), m_expression(from.m_expression->clone(patches))
    {
    }

    std::unique_ptr<Expression> m_expression;
};


struct LinksToNodeHandoverPatch : public QueryNodeHandoverPatch {
    std::unique_ptr<RowBaseHandoverPatch> m_target_row;
    size_t m_origin_column;
};

class LinksToNode : public ParentNode {
public:
    LinksToNode(size_t origin_column_index, const ConstRow& target_row)
        : m_origin_column(origin_column_index), m_target_row(target_row)
    {
        m_dD = 10.0;
        m_dT = 50.0;
    }

    void table_changed() override
    {
        m_column_type = m_table->get_column_type(m_origin_column);
        m_column = &const_cast<Table*>(m_table.get())->get_column_link_base(m_origin_column);
        REALM_ASSERT(m_column_type == type_Link || m_column_type == type_LinkList);
    }

    size_t find_first_local(size_t start, size_t end) override
    {
        REALM_ASSERT(m_column);
        if (!m_target_row.is_attached())
            return not_found;

        if (m_column_type == type_Link) {
            LinkColumn& cl = static_cast<LinkColumn&>(*m_column);
            return cl.find_first(m_target_row.get_index() + 1, start,
                                 end); // LinkColumn stores link to row N as the integer N + 1
        }
        else if (m_column_type == type_LinkList) {
            LinkListColumn& cll = static_cast<LinkListColumn&>(*m_column);

            for (size_t i = start; i < end; i++) {
                LinkViewRef lv = cll.get(i);
                if (lv->find(m_target_row.get_index()) != not_found)
                    return i;
            }
        }

        return not_found;
    }

    std::unique_ptr<ParentNode> clone(QueryNodeHandoverPatches* patches) const override
    {
        return std::unique_ptr<ParentNode>(patches ? new LinksToNode(*this, patches) : new LinksToNode(*this));
    }

    void apply_handover_patch(QueryNodeHandoverPatches& patches, Group& group) override
    {
        REALM_ASSERT(patches.size());
        std::unique_ptr<QueryNodeHandoverPatch> abstract_patch = std::move(patches.back());
        patches.pop_back();

        auto patch = dynamic_cast<LinksToNodeHandoverPatch*>(abstract_patch.get());
        REALM_ASSERT(patch);

        m_origin_column = patch->m_origin_column;
        m_target_row.apply_and_consume_patch(patch->m_target_row, group);

        ParentNode::apply_handover_patch(patches, group);
    }

private:
    size_t m_origin_column = npos;
    ConstRow m_target_row;
    LinkColumnBase* m_column = nullptr;
    DataType m_column_type;

    LinksToNode(const LinksToNode& source, QueryNodeHandoverPatches* patches) : ParentNode(source, patches)
    {
        auto patch = std::make_unique<LinksToNodeHandoverPatch>();
        patch->m_origin_column = source.m_column->get_column_index();
        ConstRow::generate_patch(source.m_target_row, patch->m_target_row);
        patches->push_back(std::move(patch));
    }
};

} // namespace realm

#endif // REALM_QUERY_ENGINE_HPP<|MERGE_RESOLUTION|>--- conflicted
+++ resolved
@@ -906,13 +906,9 @@
 
     TimestampNode(Timestamp v, size_t column) : m_value(v) { m_condition_column_idx = column; }
 
-<<<<<<< HEAD
-    TimestampNode(null, size_t column) : TimestampNode(Timestamp(null{}), column) {}
-=======
     TimestampNode(null, size_t column) : TimestampNode(Timestamp{}, column)
     {
     }
->>>>>>> a927a0c7
 
     void table_changed() override { m_condition_column = &get_column<TimestampColumn>(m_condition_column_idx); }
 
