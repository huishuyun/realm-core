/*************************************************************************
 *
 * REALM CONFIDENTIAL
 * __________________
 *
 *  [2011] - [2015] Realm Inc
 *  All Rights Reserved.
 *
 * NOTICE:  All information contained herein is, and remains
 * the property of Realm Incorporated and its suppliers,
 * if any.  The intellectual and technical concepts contained
 * herein are proprietary to Realm Incorporated
 * and its suppliers and may be covered by U.S. and Foreign Patents,
 * patents in process, and are protected by trade secret or copyright law.
 * Dissemination of this information or reproduction of this material
 * is strictly forbidden unless prior written permission is obtained
 * from Realm Incorporated.
 *
 **************************************************************************/
#ifndef REALM_STRING_HPP
#define REALM_STRING_HPP

#include <cstddef>
#include <algorithm>
#include <string>
#include <ostream>
#include <cstring>

#include <cfloat>
#include <math.h>

#include <realm/util/features.h>
#include <realm/util/optional.hpp>
#include <realm/utilities.hpp>
#include <realm/null.hpp>
#include <realm/owned_data.hpp>

namespace realm {

/// A reference to a chunk of character data.
///
/// An instance of this class can be thought of as a type tag on a region of
/// memory. It does not own the referenced memory, nor does it in any other way
/// attempt to manage the lifetime of it.
///
/// A null character inside the referenced region is considered a part of the
/// string by Realm.
///
/// For compatibility with C-style strings, when a string is stored in a Realm
/// database, it is always followed by a terminating null character, regardless
/// of whether the string itself has internal null characters. This means that
/// when a StringData object is extracted from Realm, the referenced region is
/// guaranteed to be followed immediately by an extra null character, but that
/// null character is not inside the referenced region. Therefore, all of the
/// following forms are guaranteed to return a pointer to a null-terminated
/// string:
///
/// \code{.cpp}
///
///   group.get_table_name(...).data()
///   table.get_column_name().data()
///   table.get_string(...).data()
///   table.get_mixed(...).get_string().data()
///
/// \endcode
///
/// Note that in general, no assumptions can be made about what follows a string
/// that is referenced by a StringData object, or whether anything follows it at
/// all. In particular, the receiver of a StringData object cannot assume that
/// the referenced string is followed by a null character unless there is an
/// externally provided guarantee.
///
/// This class makes it possible to distinguish between a 'null' reference and a
/// reference to the empty string (see is_null()).
///
/// \sa BinaryData
/// \sa Mixed
class StringData {
public:
    /// Construct a null reference.
    StringData() noexcept;

    /// If \a data is 'null', \a size must be zero.
    StringData(const char* data, size_t size) noexcept;

    template<class T, class A>
    StringData(const std::basic_string<char, T, A>&);

    template<class T, class A>
    operator std::basic_string<char, T, A>() const;

    template<class T, class A>
    StringData(const util::Optional<std::basic_string<char, T, A>>&);

    StringData(const null&) noexcept;

    /// Initialize from a zero terminated C style string. Pass null to construct
    /// a null reference.
    StringData(const char* c_str) noexcept;

    char operator[](size_t i) const noexcept;

    const char* data() const noexcept;
    size_t size() const noexcept;

    /// Is this a null reference?
    ///
    /// An instance of StringData is a null reference when, and only when the
    /// stored size is zero (size()) and the stored pointer is the null pointer
    /// (data()).
    ///
    /// In the case of the empty string, the stored size is still zero, but the
    /// stored pointer is **not** the null pointer. It could for example point
    /// to the empty string literal. Note that the actual value of the pointer
    /// is immaterial in this case (as long as it is not zero), because when the
    /// size is zero, it is an error to dereference the pointer.
    ///
    /// Conversion of a StringData object to `bool` yields the logical negation
    /// of the result of calling this function. In other words, a StringData
    /// object is converted to true if it is not the null reference, otherwise
    /// it is converted to false.
    bool is_null() const noexcept;

    friend bool operator==(const StringData&, const StringData&) noexcept;
    friend bool operator!=(const StringData&, const StringData&) noexcept;

    //@{
    /// Trivial bytewise lexicographical comparison.
    friend bool operator<(const StringData&, const StringData&) noexcept;
    friend bool operator>(const StringData&, const StringData&) noexcept;
    friend bool operator<=(const StringData&, const StringData&) noexcept;
    friend bool operator>=(const StringData&, const StringData&) noexcept;
    //@}

    bool begins_with(StringData) const noexcept;
    bool ends_with(StringData) const noexcept;
    bool contains(StringData) const noexcept;

    //@{
    /// Undefined behavior if \a n, \a i, or <tt>i+n</tt> is greater than
    /// size().
    StringData prefix(size_t n) const noexcept;
    StringData suffix(size_t n) const noexcept;
    StringData substr(size_t i, size_t n) const noexcept;
    StringData substr(size_t i) const noexcept;
    //@}

    template<class C, class T>
    friend std::basic_ostream<C,T>& operator<<(std::basic_ostream<C,T>&, const StringData&);

    explicit operator bool() const noexcept;

private:
    const char* m_data;
    size_t m_size;
};


// Implementation:

inline StringData::StringData() noexcept:
    m_data(nullptr),
    m_size(0)
{
}

inline StringData::StringData(const char* data, size_t size) noexcept:
    m_data(data),
    m_size(size)
{
    REALM_ASSERT_DEBUG(data || size == 0);
}

template<class T, class A>
inline StringData::StringData(const std::basic_string<char, T, A>& s):
    m_data(s.data()),
    m_size(s.size())
{
}

template<class T, class A>
inline StringData::operator std::basic_string<char, T, A>() const
{
    return std::basic_string<char, T, A>(m_data, m_size);
}

template<class T, class A>
inline StringData::StringData(const util::Optional<std::basic_string<char, T, A>>& s):
    m_data(s ? s->data() : nullptr),
    m_size(s ? s->size() : 0)
{
}

inline StringData::StringData(const null&) noexcept:
    m_data(nullptr),
    m_size(0)
{

}

inline StringData::StringData(const char* c_str) noexcept:
    m_data(c_str),
    m_size(0)
{
    if (c_str)
        m_size = std::char_traits<char>::length(c_str);
}

inline char StringData::operator[](size_t i) const noexcept
{
    return m_data[i];
}

inline const char* StringData::data() const noexcept
{
    return m_data;
}

inline size_t StringData::size() const noexcept
{
    return m_size;
}

inline bool StringData::is_null() const noexcept
{
    return !m_data;
}

inline bool operator==(const StringData& a, const StringData& b) noexcept
{
    return a.m_size == b.m_size && a.is_null() == b.is_null() && safe_equal(a.m_data, a.m_data + a.m_size, b.m_data);
}

inline bool operator!=(const StringData& a, const StringData& b) noexcept
{
    return !(a == b);
}

inline bool operator<(const StringData& a, const StringData& b) noexcept
{
    if (a.is_null() && !b.is_null()) {
        // Null strings are smaller than all other strings, and not
        // equal to empty strings.
        return true;
    }
    return std::lexicographical_compare(a.m_data, a.m_data + a.m_size,
                                        b.m_data, b.m_data + b.m_size);
}

inline bool operator>(const StringData& a, const StringData& b) noexcept
{
    return b < a;
}

inline bool operator<=(const StringData& a, const StringData& b) noexcept
{
    return !(b < a);
}

inline bool operator>=(const StringData& a, const StringData& b) noexcept
{
    return !(a < b);
}

inline bool StringData::begins_with(StringData d) const noexcept
{
    if (is_null() && !d.is_null())
        return false;
    return d.m_size <= m_size && safe_equal(m_data, m_data + d.m_size, d.m_data);
}

inline bool StringData::ends_with(StringData d) const noexcept
{
    if (is_null() && !d.is_null())
        return false;
    return d.m_size <= m_size && safe_equal(m_data + m_size - d.m_size, m_data + m_size, d.m_data);
}

inline bool StringData::contains(StringData d) const noexcept
{
    if (is_null() && !d.is_null())
        return false;

    return d.m_size == 0 ||
        std::search(m_data, m_data + m_size, d.m_data, d.m_data + d.m_size) != m_data + m_size;
}

inline StringData StringData::prefix(size_t n) const noexcept
{
    return substr(0,n);
}

inline StringData StringData::suffix(size_t n) const noexcept
{
    return substr(m_size - n);
}

inline StringData StringData::substr(size_t i, size_t n) const noexcept
{
    return StringData(m_data + i, n);
}

inline StringData StringData::substr(size_t i) const noexcept
{
    return substr(i, m_size - i);
}

template<class C, class T>
inline std::basic_ostream<C,T>& operator<<(std::basic_ostream<C,T>& out, const StringData& d)
{
    for (const char* i = d.m_data; i != d.m_data + d.m_size; ++i)
        out << *i;
    return out;
}

inline StringData::operator bool() const noexcept
{
    return !is_null();
}

<<<<<<< HEAD
/*
Represents null in Query, find(), get(), set(), etc. Todo, maybe move this outside string_data.hpp.

Float/Double: Realm can both store user-given NaNs and null. Any user-given signaling NaN is converted to
0x7fa00000 (if float) or 0x7ff4000000000000 (if double). Any user-given quiet NaN is converted to
0x7fc00000 (if float) or 0x7ff8000000000000 (if double). So Realm does not preserve the optional bits in
user-given NaNs.

However, since both clang and gcc on x64 and ARM, and also Java on x64, return these bit patterns when
requesting NaNs, these will actually seem to roundtrip bit-exact for the end-user in most cases.

If set_null() is called, a null is stored in form of the bit pattern 0xffffffff (if float) or
0xffffffffffffffff (if double). These are quiet NaNs.

Executing a query that involves a float/double column that contains NaNs gives an undefined result. If
it contains signaling NaNs, it may throw an exception.

Notes on IEEE:

A NaN float is any bit pattern `s 11111111 S xxxxxxxxxxxxxxxxxxxxxx` where `s` and `x` are arbitrary, but at
least 1 `x` must be 1. If `S` is 1, it's a quiet NaN, else it's a signaling NaN.

A NaN doubule is the same as above, but for `s eeeeeeeeeee S xxxxxxxxxxxxxxxxxxxxxxxxxxxxxxxxxxxxxxxxxxxxxxxxxxx`

The `S` bit is at position 22 (float) or 51 (double).
*/

struct null {
    null(int) {}
    null() {}
    operator StringData() { return StringData(0, 0); }
    operator NewDate() { return NewDate(0, 0); }
    operator int64_t() { throw(LogicError::type_mismatch); }
    template<class T>
    operator util::Optional<T>() { return util::none; }

    template<class T>
    bool operator == (const T&) const { REALM_ASSERT(false); return false; }
    template<class T>
    bool operator != (const T&) const { REALM_ASSERT(false); return false; }
    template<class T>
    bool operator > (const T&) const { REALM_ASSERT(false); return false; }
    template<class T>
    bool operator >= (const T&) const { REALM_ASSERT(false); return false; }
    template<class T>
    bool operator <= (const T&) const { REALM_ASSERT(false); return false; }
    template<class T>
    bool operator < (const T&) const { REALM_ASSERT(false); return false; }

    /// Returns whether `v` bitwise equals the null bit-pattern
    template<class T>
    static bool is_null_float(T v) {
        T i = null::get_null_float<T>();
        return std::memcmp(&i, &v, sizeof(T)) == 0;
    }

    /// Returns the quiet NaNs that represent null for floats/doubles in Realm in stored payload.
    template<class T>
    static T get_null_float() {
        typename std::conditional<std::is_same<T, float>::value, uint32_t, uint64_t>::type i;
        int64_t double_nan = 0x7ff80000000000aa;
        i = std::is_same<T, float>::value ? 0x7fc000aa : static_cast<decltype(i)>(double_nan);
        T d = type_punning<T, decltype(i)>(i);
        REALM_ASSERT_DEBUG(std::isnan(static_cast<double>(d)));
        REALM_ASSERT_DEBUG(!is_signaling(d));
        return d;
    }

    /// Takes a NaN as argument and returns whether or not it's signaling
    template<class T>
    static bool is_signaling(T v) {
        REALM_ASSERT(std::isnan(static_cast<double>(v)));
        typename std::conditional<std::is_same<T, float>::value, uint32_t, uint64_t>::type i;
        size_t signal_bit = std::is_same<T, float>::value ? 22 : 51; // If this bit is set, it's quiet
        i = type_punning<decltype(i), T>(v);
        return !(i & (1ull << signal_bit));
    }

    /// Converts any signaling or quiet NaN to their their respective bit patterns that are used on x64 gcc+clang,
    /// ARM clang and x64 Java.
    template<class T>
    static T to_realm(T v) {
        if (std::isnan(static_cast<double>(v))) {
            typename std::conditional<std::is_same<T, float>::value, uint32_t, uint64_t>::type i;
            if (std::is_same<T, float>::value) {
                i = is_signaling(v) ? 0x7fa00000 : 0x7fc00000;
            }
            else {
                i = static_cast<decltype(i)>(is_signaling(v) ? 0x7ff4000000000000 : 0x7ff8000000000000);
            }
            return type_punning<T, decltype(i)>(i);
        }
        else {
            return v;
        }
    }

};

=======
>>>>>>> 10f9c7a0
} // namespace realm

#endif // REALM_STRING_HPP<|MERGE_RESOLUTION|>--- conflicted
+++ resolved
@@ -318,108 +318,6 @@
     return !is_null();
 }
 
-<<<<<<< HEAD
-/*
-Represents null in Query, find(), get(), set(), etc. Todo, maybe move this outside string_data.hpp.
-
-Float/Double: Realm can both store user-given NaNs and null. Any user-given signaling NaN is converted to
-0x7fa00000 (if float) or 0x7ff4000000000000 (if double). Any user-given quiet NaN is converted to
-0x7fc00000 (if float) or 0x7ff8000000000000 (if double). So Realm does not preserve the optional bits in
-user-given NaNs.
-
-However, since both clang and gcc on x64 and ARM, and also Java on x64, return these bit patterns when
-requesting NaNs, these will actually seem to roundtrip bit-exact for the end-user in most cases.
-
-If set_null() is called, a null is stored in form of the bit pattern 0xffffffff (if float) or
-0xffffffffffffffff (if double). These are quiet NaNs.
-
-Executing a query that involves a float/double column that contains NaNs gives an undefined result. If
-it contains signaling NaNs, it may throw an exception.
-
-Notes on IEEE:
-
-A NaN float is any bit pattern `s 11111111 S xxxxxxxxxxxxxxxxxxxxxx` where `s` and `x` are arbitrary, but at
-least 1 `x` must be 1. If `S` is 1, it's a quiet NaN, else it's a signaling NaN.
-
-A NaN doubule is the same as above, but for `s eeeeeeeeeee S xxxxxxxxxxxxxxxxxxxxxxxxxxxxxxxxxxxxxxxxxxxxxxxxxxx`
-
-The `S` bit is at position 22 (float) or 51 (double).
-*/
-
-struct null {
-    null(int) {}
-    null() {}
-    operator StringData() { return StringData(0, 0); }
-    operator NewDate() { return NewDate(0, 0); }
-    operator int64_t() { throw(LogicError::type_mismatch); }
-    template<class T>
-    operator util::Optional<T>() { return util::none; }
-
-    template<class T>
-    bool operator == (const T&) const { REALM_ASSERT(false); return false; }
-    template<class T>
-    bool operator != (const T&) const { REALM_ASSERT(false); return false; }
-    template<class T>
-    bool operator > (const T&) const { REALM_ASSERT(false); return false; }
-    template<class T>
-    bool operator >= (const T&) const { REALM_ASSERT(false); return false; }
-    template<class T>
-    bool operator <= (const T&) const { REALM_ASSERT(false); return false; }
-    template<class T>
-    bool operator < (const T&) const { REALM_ASSERT(false); return false; }
-
-    /// Returns whether `v` bitwise equals the null bit-pattern
-    template<class T>
-    static bool is_null_float(T v) {
-        T i = null::get_null_float<T>();
-        return std::memcmp(&i, &v, sizeof(T)) == 0;
-    }
-
-    /// Returns the quiet NaNs that represent null for floats/doubles in Realm in stored payload.
-    template<class T>
-    static T get_null_float() {
-        typename std::conditional<std::is_same<T, float>::value, uint32_t, uint64_t>::type i;
-        int64_t double_nan = 0x7ff80000000000aa;
-        i = std::is_same<T, float>::value ? 0x7fc000aa : static_cast<decltype(i)>(double_nan);
-        T d = type_punning<T, decltype(i)>(i);
-        REALM_ASSERT_DEBUG(std::isnan(static_cast<double>(d)));
-        REALM_ASSERT_DEBUG(!is_signaling(d));
-        return d;
-    }
-
-    /// Takes a NaN as argument and returns whether or not it's signaling
-    template<class T>
-    static bool is_signaling(T v) {
-        REALM_ASSERT(std::isnan(static_cast<double>(v)));
-        typename std::conditional<std::is_same<T, float>::value, uint32_t, uint64_t>::type i;
-        size_t signal_bit = std::is_same<T, float>::value ? 22 : 51; // If this bit is set, it's quiet
-        i = type_punning<decltype(i), T>(v);
-        return !(i & (1ull << signal_bit));
-    }
-
-    /// Converts any signaling or quiet NaN to their their respective bit patterns that are used on x64 gcc+clang,
-    /// ARM clang and x64 Java.
-    template<class T>
-    static T to_realm(T v) {
-        if (std::isnan(static_cast<double>(v))) {
-            typename std::conditional<std::is_same<T, float>::value, uint32_t, uint64_t>::type i;
-            if (std::is_same<T, float>::value) {
-                i = is_signaling(v) ? 0x7fa00000 : 0x7fc00000;
-            }
-            else {
-                i = static_cast<decltype(i)>(is_signaling(v) ? 0x7ff4000000000000 : 0x7ff8000000000000);
-            }
-            return type_punning<T, decltype(i)>(i);
-        }
-        else {
-            return v;
-        }
-    }
-
-};
-
-=======
->>>>>>> 10f9c7a0
 } // namespace realm
 
 #endif // REALM_STRING_HPP