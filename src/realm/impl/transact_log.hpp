/*************************************************************************
 *
 * Copyright 2016 Realm Inc.
 *
 * Licensed under the Apache License, Version 2.0 (the "License");
 * you may not use this file except in compliance with the License.
 * You may obtain a copy of the License at
 *
 * http://www.apache.org/licenses/LICENSE-2.0
 *
 * Unless required by applicable law or agreed to in writing, software
 * distributed under the License is distributed on an "AS IS" BASIS,
 * WITHOUT WARRANTIES OR CONDITIONS OF ANY KIND, either express or implied.
 * See the License for the specific language governing permissions and
 * limitations under the License.
 *
 **************************************************************************/

#ifndef REALM_IMPL_TRANSACT_LOG_HPP
#define REALM_IMPL_TRANSACT_LOG_HPP

#include <stdexcept>

#include <realm/string_data.hpp>
#include <realm/data_type.hpp>
#include <realm/binary_data.hpp>
#include <realm/olddatetime.hpp>
#include <realm/mixed.hpp>
#include <realm/util/safe_int_ops.hpp>
#include <realm/util/buffer.hpp>
#include <realm/util/string_buffer.hpp>
#include <realm/util/tuple.hpp>
#include <realm/impl/input_stream.hpp>

#include <realm/group.hpp>
#include <realm/descriptor.hpp>
#include <realm/link_view.hpp>

namespace realm {
namespace _impl {

/// Transaction log instruction encoding
/// NOTE: Any change to this enum is a file-format breaking change.
enum Instruction {
    instr_InsertGroupLevelTable =  1,
    instr_EraseGroupLevelTable  =  2, // Remove columnless table from group
    instr_RenameGroupLevelTable =  3,
    instr_MoveGroupLevelTable   =  4,
    instr_SelectTable           =  5,
    instr_Set                   =  6,
    instr_SetUnique             =  7,
    instr_SetDefault            =  8,
    instr_NullifyLink           =  9, // Set link to null due to target being erased
    instr_InsertSubstring       = 10,
    instr_EraseFromString       = 11,
    instr_InsertEmptyRows       = 12,
    instr_EraseRows             = 13, // Remove (multiple) rows
    instr_SwapRows              = 14,
    instr_ChangeLinkTargets     = 15, // Replace links pointing to row A with links to row B
    instr_ClearTable            = 16, // Remove all rows in selected table
    instr_OptimizeTable         = 17,
    instr_SelectDescriptor      = 18, // Select descriptor from currently selected root table
    instr_InsertColumn          = 19, // Insert new non-nullable column into to selected descriptor (nullable is instr_InsertNullableColumn)
    instr_InsertLinkColumn      = 20, // do, but for a link-type column
    instr_InsertNullableColumn  = 21, // Insert nullable column
    instr_EraseColumn           = 22, // Remove column from selected descriptor
    instr_EraseLinkColumn       = 23, // Remove link-type column from selected descriptor
    instr_RenameColumn          = 24, // Rename column in selected descriptor
    instr_MoveColumn            = 25, // Move column in selected descriptor
    instr_AddSearchIndex        = 26, // Add a search index to a column
    instr_RemoveSearchIndex     = 27, // Remove a search index from a column
    instr_SetLinkType           = 28, // Strong/weak
    instr_SelectLinkList        = 29,
    instr_LinkListSet           = 30, // Assign to link list entry
    instr_LinkListInsert        = 31, // Insert entry into link list
    instr_LinkListMove          = 32, // Move an entry within a link list
    instr_LinkListSwap          = 33, // Swap two entries within a link list
    instr_LinkListErase         = 34, // Remove an entry from a link list
    instr_LinkListNullify       = 35, // Remove an entry from a link list due to linked row being erased
    instr_LinkListClear         = 36, // Ramove all entries from a link list
    instr_LinkListSetAll        = 37, // Assign to link list entry
};


class TransactLogStream {
public:
    /// Ensure contiguous free space in the transaction log
    /// buffer. This method must update `out_free_begin`
    /// and `out_free_end` such that they refer to a chunk
    /// of free space whose size is at least \a n.
    ///
    /// \param n The required amount of contiguous free space. Must be
    /// small (probably not greater than 1024)
    /// \param n Must be small (probably not greater than 1024)
    virtual void transact_log_reserve(size_t size, char** out_free_begin, char** out_free_end) = 0;

    /// Copy the specified data into the transaction log buffer. This
    /// function should be called only when the specified data does
    /// not fit inside the chunk of free space currently referred to
    /// by `out_free_begin` and `out_free_end`.
    ///
    /// This method must update `out_begin` and
    /// `out_end` such that, upon return, they still
    /// refer to a (possibly empty) chunk of free space.
    virtual void transact_log_append(const char* data, size_t size, char** out_free_begin, char** out_free_end) = 0;
};

class TransactLogBufferStream: public TransactLogStream {
public:
    void transact_log_reserve(size_t size, char** out_free_begin, char** out_free_end) override;
    void transact_log_append(const char* data, size_t size, char** out_free_begin, char** out_free_end) override;

    const char* transact_log_data() const;

    util::Buffer<char> m_buffer;
};


// LCOV_EXCL_START (because the NullInstructionObserver is trivial)
class NullInstructionObserver {
public:
    /// The following methods are also those that TransactLogParser expects
    /// to find on the `InstructionHandler`.

    // No selection needed:
    bool select_table(size_t, size_t, const size_t*) { return true; }
    bool select_descriptor(size_t, const size_t*) { return true; }
    bool select_link_list(size_t, size_t, size_t) { return true; }
    bool insert_group_level_table(size_t, size_t, StringData) { return true; }
    bool erase_group_level_table(size_t, size_t) { return true; }
    bool rename_group_level_table(size_t, StringData) { return true; }
    bool move_group_level_table(size_t, size_t) { return true; }

    // Must have table selected:
    bool insert_empty_rows(size_t, size_t, size_t, bool) { return true; }
    bool erase_rows(size_t, size_t, size_t, bool) { return true; }
    bool swap_rows(size_t, size_t) { return true; }
    bool change_link_targets(size_t, size_t) { return true; }
    bool clear_table() { return true; }
    bool set_int(size_t, size_t, int_fast64_t, Instruction, size_t) { return true; }
    bool set_bool(size_t, size_t, bool, Instruction) { return true; }
    bool set_float(size_t, size_t, float, Instruction) { return true; }
    bool set_double(size_t, size_t, double, Instruction) { return true; }
    bool set_string(size_t, size_t, StringData, Instruction, size_t) { return true; }
    bool set_binary(size_t, size_t, BinaryData, Instruction) { return true; }
    bool set_olddatetime(size_t, size_t, OldDateTime, Instruction) { return true; }
    bool set_timestamp(size_t, size_t, Timestamp, Instruction) { return true; }
    bool set_table(size_t, size_t, Instruction) { return true; }
    bool set_mixed(size_t, size_t, const Mixed&, Instruction) { return true; }
    bool set_link(size_t, size_t, size_t, size_t, Instruction) { return true; }
    bool set_null(size_t, size_t, Instruction, size_t) { return true; }
    bool nullify_link(size_t, size_t, size_t) { return true; }
    bool insert_substring(size_t, size_t, size_t, StringData) { return true; }
    bool erase_substring(size_t, size_t, size_t, size_t) { return true; }
    bool optimize_table() { return true; }

    // Must have descriptor selected:
    bool insert_link_column(size_t, DataType, StringData, size_t, size_t) { return true; }
    bool insert_column(size_t, DataType, StringData, bool) { return true; }
    bool erase_link_column(size_t, size_t, size_t) { return true; }
    bool erase_column(size_t) { return true; }
    bool rename_column(size_t, StringData) { return true; }
    bool move_column(size_t, size_t) { return true; }
    bool add_search_index(size_t) { return true; }
    bool remove_search_index(size_t) { return true; }
    bool set_link_type(size_t, LinkType) { return true; }

    // Must have linklist selected:
    bool link_list_set(size_t, size_t, size_t) { return true; }
    bool link_list_insert(size_t, size_t, size_t) { return true; }
    bool link_list_move(size_t, size_t) { return true; }
    bool link_list_swap(size_t, size_t) { return true; }
    bool link_list_erase(size_t, size_t) { return true; }
    bool link_list_nullify(size_t, size_t) { return true; }
    bool link_list_clear(size_t) { return true; }

    void parse_complete() {}
};
// LCOV_EXCL_STOP (NullInstructionObserver)


/// See TransactLogConvenientEncoder for information about the meaning of the
/// arguments of each of the functions in this class.
class TransactLogEncoder {
public:
    /// The following methods are also those that TransactLogParser expects
    /// to find on the `InstructionHandler`.

    // No selection needed:
    bool select_table(size_t group_level_ndx, size_t levels, const size_t* path);
    bool select_descriptor(size_t levels, const size_t* path);
    bool select_link_list(size_t col_ndx, size_t row_ndx, size_t link_target_group_level_ndx);
    bool insert_group_level_table(size_t table_ndx, size_t num_tables, StringData name);
    bool erase_group_level_table(size_t table_ndx, size_t num_tables);
    bool rename_group_level_table(size_t table_ndx, StringData new_name);
    bool move_group_level_table(size_t from_table_ndx, size_t to_table_ndx);

    /// Must have table selected.
    bool insert_empty_rows(size_t row_ndx, size_t num_rows_to_insert, size_t prior_num_rows,
                           bool unordered);
    bool erase_rows(size_t row_ndx, size_t num_rows_to_erase, size_t prior_num_rows,
                    bool unordered);
    bool swap_rows(size_t row_ndx_1, size_t row_ndx_2);
    bool change_link_targets(size_t row_ndx, size_t new_row_ndx);
    bool clear_table();

    bool set_int(size_t col_ndx, size_t row_ndx, int_fast64_t, Instruction = instr_Set, size_t = 0);
    bool set_bool(size_t col_ndx, size_t row_ndx, bool, Instruction = instr_Set);
    bool set_float(size_t col_ndx, size_t row_ndx, float, Instruction = instr_Set);
    bool set_double(size_t col_ndx, size_t row_ndx, double, Instruction = instr_Set);
    bool set_string(size_t col_ndx, size_t row_ndx, StringData, Instruction = instr_Set, size_t = 0);
    bool set_binary(size_t col_ndx, size_t row_ndx, BinaryData, Instruction = instr_Set);
    bool set_olddatetime(size_t col_ndx, size_t row_ndx, OldDateTime, Instruction = instr_Set);
    bool set_timestamp(size_t col_ndx, size_t row_ndx, Timestamp, Instruction = instr_Set);
    bool set_table(size_t col_ndx, size_t row_ndx, Instruction = instr_Set);
    bool set_mixed(size_t col_ndx, size_t row_ndx, const Mixed&, Instruction = instr_Set);
    bool set_link(size_t col_ndx, size_t row_ndx, size_t, size_t target_group_level_ndx, Instruction = instr_Set);
    bool set_null(size_t col_ndx, size_t row_ndx, Instruction = instr_Set, size_t = 0);
    bool nullify_link(size_t col_ndx, size_t row_ndx, size_t target_group_level_ndx);
    bool insert_substring(size_t col_ndx, size_t row_ndx, size_t pos, StringData);
    bool erase_substring(size_t col_ndx, size_t row_ndx, size_t pos, size_t size);
    bool optimize_table();

    // Must have descriptor selected:
    bool insert_link_column(size_t col_ndx, DataType, StringData name, size_t link_target_table_ndx, size_t backlink_col_ndx);
    bool insert_column(size_t col_ndx, DataType, StringData name, bool nullable = false);
    bool erase_link_column(size_t col_ndx, size_t link_target_table_ndx, size_t backlink_col_ndx);
    bool erase_column(size_t col_ndx);
    bool rename_column(size_t col_ndx, StringData new_name);
    bool move_column(size_t col_ndx_1, size_t col_ndx_2);
    bool add_search_index(size_t col_ndx);
    bool remove_search_index(size_t col_ndx);
    bool set_link_type(size_t col_ndx, LinkType);

    // Must have linklist selected:
    bool link_list_set(size_t link_ndx, size_t value, size_t prior_size);
    bool link_list_set_all(const IntegerColumn& values);
    bool link_list_insert(size_t link_ndx, size_t value, size_t prior_size);
    bool link_list_move(size_t from_link_ndx, size_t to_link_ndx);
    bool link_list_swap(size_t link1_ndx, size_t link2_ndx);
    bool link_list_erase(size_t link_ndx, size_t prior_size);
    bool link_list_nullify(size_t link_ndx, size_t prior_size);
    bool link_list_clear(size_t old_list_size);

    /// End of methods expected by parser.


    TransactLogEncoder(TransactLogStream& out_stream);
    void set_buffer(char* new_free_begin, char* new_free_end);
    char* write_position() const { return m_transact_log_free_begin; }

private:
    // Make sure this is in agreement with the actual integer encoding
    // scheme (see encode_int()).
    static const int max_enc_bytes_per_int = 10;
    static const int max_enc_bytes_per_double = sizeof (double);
    static const int max_enc_bytes_per_num = max_enc_bytes_per_int <
                                             max_enc_bytes_per_double ? max_enc_bytes_per_double : max_enc_bytes_per_int;

    // This value is used in Set* instructions in place of the 'type' field in
    // the stream to indicate that the value of the Set* instruction is NULL,
    // which doesn't have a type.
    static constexpr int set_null_sentinel() { return -1; }

    TransactLogStream& m_stream;

    // These two delimit a contiguous region of free space in a
    // transaction log buffer following the last written data. It may
    // be empty.
    char* m_transact_log_free_begin = 0;
    char* m_transact_log_free_end   = 0;

    char* reserve(size_t size);
    /// \param ptr Must be in the range [m_transact_log_free_begin, m_transact_log_free_end]
    void advance(char* ptr) noexcept;

    template<class L>
    void append_simple_instr(Instruction, const util::Tuple<L>& numbers);

    template<class L>
    void append_string_instr(Instruction, const util::Tuple<L>& numbers, StringData);

    template<class L>
    void append_mixed_instr(Instruction, const util::Tuple<L>& numbers, const Mixed&);

    template<class L, class I>
    bool append_variable_size_instr(Instruction instr, const util::Tuple<L>& numbers,
                                    I var_begin, I var_end);

    template<class T>
    static char* encode_int(char*, T value);
    static char* encode_bool(char*, bool value);
    static char* encode_float(char*, float value);
    static char* encode_double(char*, double value);
    template<class>
    struct EncodeNumber;
    friend class TransactLogParser;
};

class TransactLogConvenientEncoder {
public:
    void insert_group_level_table(size_t table_ndx, size_t num_tables, StringData name);
    void erase_group_level_table(size_t table_ndx, size_t num_tables);
    void rename_group_level_table(size_t table_ndx, StringData new_name);
    void move_group_level_table(size_t from_table_ndx, size_t to_table_ndx);
    void insert_column(const Descriptor&, size_t col_ndx, DataType type, StringData name,
                       LinkTargetInfo& link, bool nullable = false);
    void erase_column(const Descriptor&, size_t col_ndx);
    void rename_column(const Descriptor&, size_t col_ndx, StringData name);
    void move_column(const Descriptor&, size_t from, size_t to);

    void set_int(const Table*, size_t col_ndx, size_t ndx, int_fast64_t value, Instruction variant = instr_Set);
    void set_bool(const Table*, size_t col_ndx, size_t ndx, bool value, Instruction variant = instr_Set);
    void set_float(const Table*, size_t col_ndx, size_t ndx, float value, Instruction variant = instr_Set);
    void set_double(const Table*, size_t col_ndx, size_t ndx, double value, Instruction variant = instr_Set);
    void set_string(const Table*, size_t col_ndx, size_t ndx, StringData value, Instruction variant = instr_Set);
    void set_binary(const Table*, size_t col_ndx, size_t ndx, BinaryData value, Instruction variant = instr_Set);
    void set_olddatetime(const Table*, size_t col_ndx, size_t ndx, OldDateTime value, Instruction variant = instr_Set);
    void set_timestamp(const Table*, size_t col_ndx, size_t ndx, Timestamp value, Instruction variant = instr_Set);
    void set_table(const Table*, size_t col_ndx, size_t ndx, Instruction variant = instr_Set);
    void set_mixed(const Table*, size_t col_ndx, size_t ndx, const Mixed& value, Instruction variant = instr_Set);
    void set_link(const Table*, size_t col_ndx, size_t ndx, size_t value, Instruction variant = instr_Set);
    void set_null(const Table*, size_t col_ndx, size_t ndx, Instruction variant = instr_Set);
    void set_link_list(const LinkView&, const IntegerColumn& values);
    void insert_substring(const Table*, size_t col_ndx, size_t row_ndx, size_t pos, StringData);
    void erase_substring(const Table*, size_t col_ndx, size_t row_ndx, size_t pos, size_t size);

    /// \param prior_num_rows The number of rows in the table prior to the
    /// modification.
    void insert_empty_rows(const Table*, size_t row_ndx, size_t num_rows_to_insert,
                           size_t prior_num_rows);

    /// \param prior_num_rows The number of rows in the table prior to the
    /// modification.
    void erase_rows(const Table*, size_t row_ndx, size_t num_rows_to_erase, size_t prior_num_rows,
                    bool is_move_last_over);

    void swap_rows(const Table*, size_t row_ndx_1, size_t row_ndx_2);
    void change_link_targets(const Table*, size_t row_ndx, size_t new_row_ndx);
    void add_search_index(const Table*, size_t col_ndx);
    void remove_search_index(const Table*, size_t col_ndx);
    void set_link_type(const Table*, size_t col_ndx, LinkType);
    void clear_table(const Table*);
    void optimize_table(const Table*);

    void link_list_set(const LinkView&, size_t link_ndx, size_t value);
    void link_list_insert(const LinkView&, size_t link_ndx, size_t value);
    void link_list_move(const LinkView&, size_t from_link_ndx, size_t to_link_ndx);
    void link_list_swap(const LinkView&, size_t link_ndx_1, size_t link_ndx_2);
    void link_list_erase(const LinkView&, size_t link_ndx);
    void link_list_clear(const LinkView&);

    //@{

    /// Implicit nullifications due to removal of target row. This is redundant
    /// information from the point of view of replication, as the removal of the
    /// target row will reproduce the implicit nullifications in the target
    /// Realm anyway. The purpose of this instruction is to allow observers
    /// (reactor pattern) to be explicitly notified about the implicit
    /// nullifications.

    void nullify_link(const Table*, size_t col_ndx, size_t ndx);
    void link_list_nullify(const LinkView&, size_t link_ndx);

    //@}

    void on_table_destroyed(const Table*) noexcept;
    void on_spec_destroyed(const Spec*) noexcept;
    void on_link_list_destroyed(const LinkView&) noexcept;

protected:
    TransactLogConvenientEncoder(TransactLogStream& encoder);

    void reset_selection_caches() noexcept;
    void set_buffer(char* new_free_begin, char* new_free_end) { m_encoder.set_buffer(new_free_begin, new_free_end); }
    char* write_position() const { return m_encoder.write_position(); }

private:
    TransactLogEncoder m_encoder;
    // These are mutable because they are caches.
    mutable util::Buffer<size_t> m_subtab_path_buf;
    mutable const Table*    m_selected_table;
    mutable const Spec*     m_selected_spec;
    // Has to be atomic to support concurrent reset when a linklist
    // is unselected. This can happen on a different thread. In case
    // of races, setting of a new value must win.
    mutable std::atomic<const LinkView*> m_selected_link_list;

    void unselect_all() noexcept;
    void select_table(const Table*); // unselects descriptor and link list
    void select_desc(const Descriptor&); // unselects link list
    void select_link_list(const LinkView&); // unselects descriptor

    void record_subtable_path(const Table&, size_t*& out_begin, size_t*& out_end);
    void do_select_table(const Table*);
    void do_select_desc(const Descriptor&);
    void do_select_link_list(const LinkView&);

    friend class TransactReverser;
};


class TransactLogParser {
public:
    class BadTransactLog; // Exception

    TransactLogParser();
    ~TransactLogParser() noexcept;

    /// See `TransactLogEncoder` for a list of methods that the `InstructionHandler` must define.
    /// parse() promises that the path passed by reference to
    /// InstructionHandler::select_descriptor() will remain valid
    /// during subsequent calls to all descriptor modifying functions.
    template<class InstructionHandler>
    void parse(InputStream&, InstructionHandler&);

    template<class InstructionHandler>
    void parse(NoCopyInputStream&, InstructionHandler&);

private:
    util::Buffer<char> m_input_buffer;

    // The input stream is assumed to consist of chunks of memory organised such that
    // every instruction resides in a single chunk only.
    NoCopyInputStream* m_input;
    // pointer into transaction log, each instruction is parsed from m_input_begin and onwards.
    // Each instruction are assumed to be contiguous in memory.
    const char* m_input_begin;
    // pointer to one past current instruction log chunk. If m_input_begin reaches m_input_end,
    // a call to next_input_buffer will move m_input_begin and m_input_end to a new chunk of
    // memory. Setting m_input_end to 0 disables this check, and is used if it is already known
    // that all of the instructions are in memory.
    const char* m_input_end;
    util::StringBuffer m_string_buffer;
    static const int m_max_levels = 1024;
    util::Buffer<size_t> m_path;

    REALM_NORETURN void parser_error() const;

    template<class InstructionHandler>
    void parse_one(InstructionHandler&);
    bool has_next() noexcept;

    template<class T>
    T read_int();

    void read_bytes(char* data, size_t size);
    BinaryData read_buffer(util::StringBuffer&, size_t size);

    bool read_bool();
    float read_float();
    double read_double();

    StringData read_string(util::StringBuffer&);
    BinaryData read_binary(util::StringBuffer&);
    Timestamp read_timestamp();
    void read_mixed(Mixed*);

    // Advance m_input_begin and m_input_end to reflect the next block of instructions
    // Returns false if no more input was available
    bool next_input_buffer();

    // return true if input was available
    bool read_char(char&); // throws

    bool is_valid_data_type(int type);
    bool is_valid_link_type(int type);
};


class TransactLogParser::BadTransactLog: public std::exception {
public:
    const char* what() const noexcept override
    {
        return "Bad transaction log";
    }
};



/// Implementation:

inline void TransactLogBufferStream::transact_log_reserve(size_t n, char** inout_new_begin, char** out_new_end)
{
    char* data = m_buffer.data();
    REALM_ASSERT(*inout_new_begin >= data);
    REALM_ASSERT(*inout_new_begin <= (data + m_buffer.size()));
    size_t size = *inout_new_begin - data;
    m_buffer.reserve_extra(size, n);
    data = m_buffer.data(); // May have changed
    *inout_new_begin = data + size;
    *out_new_end = data + m_buffer.size();
}

inline void TransactLogBufferStream::transact_log_append(const char* data, size_t size, char** out_new_begin, char** out_new_end)
{
    transact_log_reserve(size, out_new_begin, out_new_end);
    *out_new_begin = std::copy(data, data + size, *out_new_begin);
}

inline const char* TransactLogBufferStream::transact_log_data() const
{
    return m_buffer.data();
}

inline TransactLogEncoder::TransactLogEncoder(TransactLogStream& stream):
    m_stream(stream)
{
}

inline void TransactLogEncoder::set_buffer(char* free_begin, char* free_end)
{
    REALM_ASSERT(free_begin <= free_end);
    m_transact_log_free_begin = free_begin;
    m_transact_log_free_end   = free_end;
}

inline void TransactLogConvenientEncoder::reset_selection_caches() noexcept
{
    unselect_all();
}

inline char* TransactLogEncoder::reserve(size_t n)
{
    if (size_t(m_transact_log_free_end - m_transact_log_free_begin) < n) {
        m_stream.transact_log_reserve(n, &m_transact_log_free_begin, &m_transact_log_free_end);
    }
    return m_transact_log_free_begin;
}

inline void TransactLogEncoder::advance(char* ptr) noexcept
{
    REALM_ASSERT_DEBUG(m_transact_log_free_begin <= ptr);
    REALM_ASSERT_DEBUG(ptr <= m_transact_log_free_end);
    m_transact_log_free_begin = ptr;
}


// The integer encoding is platform independent. Also, it does not
// depend on the type of the specified integer. Integers of any type
// can be encoded as long as the specified buffer is large enough (see
// below). The decoding does not have to use the same type. Decoding
// will fail if, and only if the encoded value falls outside the range
// of the requested destination type.
//
// The encoding uses one or more bytes. It never uses more than 8 bits
// per byte. The last byte in the sequence is the first one that has
// its 8th bit set to zero.
//
// Consider a particular non-negative value V. Let W be the number of
// bits needed to encode V using the trivial binary encoding of
// integers. The total number of bytes produced is then
// ceil((W+1)/7). The first byte holds the 7 least significant bits of
// V. The last byte holds at most 6 bits of V including the most
// significant one. The value of the first bit of the last byte is
// always 2**((N-1)*7) where N is the total number of bytes.
//
// A negative value W is encoded by setting the sign bit to one and
// then encoding the positive result of -(W+1) as described above. The
// advantage of this representation is that it converts small negative
// values to small positive values which require a small number of
// bytes. This would not have been true for 2's complements
// representation, for example. The sign bit is always stored as the
// 7th bit of the last byte.
//
//               value bits    value + sign    max bytes
//     --------------------------------------------------
//     int8_t         7              8              2
//     uint8_t        8              9              2
//     int16_t       15             16              3
//     uint16_t      16             17              3
//     int32_t       31             32              5
//     uint32_t      32             33              5
//     int64_t       63             64             10
//     uint64_t      64             65             10
//
template<class T>
char* TransactLogEncoder::encode_int(char* ptr, T value)
{
    static_assert(std::numeric_limits<T>::is_integer, "Integer required");
    bool negative = util::is_negative(value);
    if (negative) {
        // The following conversion is guaranteed by C++11 to never
        // overflow (contrast this with "-value" which indeed could
        // overflow). See C99+TC3 section 6.2.6.2 paragraph 2.
        REALM_DIAG_PUSH();
        REALM_DIAG_IGNORE_UNSIGNED_MINUS();
        value = -(value + 1);
        REALM_DIAG_POP();
    }
    // At this point 'value' is always a positive number. Also, small
    // negative numbers have been converted to small positive numbers.
    REALM_ASSERT(!util::is_negative(value));
    // One sign bit plus number of value bits
    const int num_bits = 1 + std::numeric_limits<T>::digits;
    // Only the first 7 bits are available per byte. Had it not been
    // for the fact that maximum guaranteed bit width of a char is 8,
    // this value could have been increased to 15 (one less than the
    // number of value bits in 'unsigned').
    const int bits_per_byte = 7;
    const int max_bytes = (num_bits + (bits_per_byte - 1)) / bits_per_byte;
    static_assert(max_bytes <= max_enc_bytes_per_int, "Bad max_enc_bytes_per_int");
    // An explicit constant maximum number of iterations is specified
    // in the hope that it will help the optimizer (to do loop
    // unrolling, for example).
    typedef unsigned char uchar;
    for (int i = 0; i < max_bytes; ++i) {
        if (value >> (bits_per_byte - 1) == 0)
            break;
        *reinterpret_cast<uchar*>(ptr) = uchar((1U << bits_per_byte) | unsigned(value & ((1U << bits_per_byte) - 1)));
        ++ptr;
        value >>= bits_per_byte;
    }
    *reinterpret_cast<uchar*>(ptr) = uchar(negative ? (1U << (bits_per_byte - 1)) | unsigned(value) : value);
    return ++ptr;
}

inline char* TransactLogEncoder::encode_bool(char* ptr, bool value)
{
    // A `char` is the smallest element that the encoder/decoder can process. So we encode the bool
    // in a char. If we called encode_int<bool> it would end up as a char too, but we would get
    // Various warnings about arithmetic on non-arithmetic type.
    return encode_int<char>(ptr, value);
}

inline char* TransactLogEncoder::encode_float(char* ptr, float value)
{
    static_assert(std::numeric_limits<float>::is_iec559 &&
                  sizeof (float) * std::numeric_limits<unsigned char>::digits == 32,
                  "Unsupported 'float' representation");
    const char* val_ptr = reinterpret_cast<char*>(&value);
    return std::copy(val_ptr, val_ptr + sizeof value, ptr);
}

inline char* TransactLogEncoder::encode_double(char* ptr, double value)
{
    static_assert(std::numeric_limits<double>::is_iec559 &&
                  sizeof (double) * std::numeric_limits<unsigned char>::digits == 64,
                  "Unsupported 'double' representation");
    const char* val_ptr = reinterpret_cast<char*>(&value);
    return std::copy(val_ptr, val_ptr + sizeof value, ptr);
}

template<class T>
struct TransactLogEncoder::EncodeNumber {
    void operator()(T value, char** ptr)
    {
        auto value_2 = value + 0; // Perform integral promotion
        *ptr = encode_int(*ptr, value_2);
    }
};
template<>
struct TransactLogEncoder::EncodeNumber<char> {
    void operator()(char value, char** ptr)
    {
        // Write the char as-is without encoding.
        **ptr = value;
        ++(*ptr);
    }
};
template<>
struct TransactLogEncoder::EncodeNumber<bool> {
    void operator()(bool value, char** ptr)
    {
        *ptr = encode_bool(*ptr, value);
    }
};
template<>
struct TransactLogEncoder::EncodeNumber<float> {
    void operator()(float value, char** ptr)
    {
        *ptr = encode_float(*ptr, value);
    }
};
template<>
struct TransactLogEncoder::EncodeNumber<double> {
    void operator()(double value, char** ptr)
    {
        *ptr = encode_double(*ptr, value);
    }
};
template<>
struct TransactLogEncoder::EncodeNumber<DataType> {
    void operator()(DataType type, char** ptr)
    {
        auto value_2 = type + 0; // Perform integral promotion
        *ptr = encode_int(*ptr, value_2);
    }
};

template<class L>
void TransactLogEncoder::append_simple_instr(Instruction instr, const util::Tuple<L>& numbers)
{
    size_t num_numbers = util::TypeCount<L>::value;
    size_t max_required_bytes = 1 + max_enc_bytes_per_num * num_numbers;
    char* ptr = reserve(max_required_bytes); // Throws
    *ptr++ = char(instr);
    util::for_each<EncodeNumber>(numbers, &ptr);
    advance(ptr);
}

template<class L>
void TransactLogEncoder::append_string_instr(Instruction instr, const util::Tuple<L>& numbers,
                                             StringData string)
{
    size_t num_numbers = util::TypeCount<L>::value + 1;
    size_t max_required_bytes = 1 + max_enc_bytes_per_num * num_numbers + string.size();
    char* ptr = reserve(max_required_bytes); // Throws
    *ptr++ = char(instr);
    util::for_each<EncodeNumber>(append(numbers, string.size()), &ptr);
    ptr = std::copy(string.data(), string.data() + string.size(), ptr);
    advance(ptr);
}

template<class L>
void TransactLogEncoder::append_mixed_instr(Instruction instr, const util::Tuple<L>& numbers,
                                            const Mixed& value)
{
    DataType type = value.get_type();
    auto numbers_2 = append(numbers, type);
    switch (type) {
        case type_Int:
            append_simple_instr(instr, append(numbers_2, value.get_int())); // Throws
            return;
        case type_Bool:
            append_simple_instr(instr, append(numbers_2, value.get_bool())); // Throws
            return;
        case type_Float:
            append_simple_instr(instr, append(numbers_2, value.get_float())); // Throws
            return;
        case type_Double:
            append_simple_instr(instr, append(numbers_2, value.get_double())); // Throws
            return;
        case type_OldDateTime: {
            auto value_2 = value.get_olddatetime().get_olddatetime();
            append_simple_instr(instr, append(numbers_2, value_2)); // Throws
            return;
        }
        case type_String: {
            append_string_instr(instr, numbers_2, value.get_string()); // Throws
            return;
        }
        case type_Binary: {
            BinaryData value_2 = value.get_binary();
            StringData value_3(value_2.data(), value_2.size());
            append_string_instr(instr, numbers_2, value_3); // Throws
            return;
        }
        case type_Timestamp: {
            Timestamp ts = value.get_timestamp();
            int64_t seconds = ts.get_seconds();
            int32_t nano_seconds = ts.get_nanoseconds();
            auto numbers_3 = append(numbers_2, seconds);
            append_simple_instr(instr, append(numbers_3, nano_seconds)); // Throws
            return;
        }
        case type_Table:
            append_simple_instr(instr, numbers_2); // Throws
            return;
        case type_Mixed:
            // Mixed in mixed is not possible
            REALM_ASSERT_RELEASE(false);
        case type_Link:
        case type_LinkList:
            // FIXME: Need to handle new link types here.
            REALM_ASSERT_RELEASE(false);
    }
    REALM_ASSERT_RELEASE(false);
}

template<class L, class I>
bool TransactLogEncoder::append_variable_size_instr(Instruction instr,
                                                    const util::Tuple<L>& numbers,
                                                    I var_begin, I var_end)
{
    // Space is reserved in chunks to avoid excessive over allocation.
#ifdef REALM_DEBUG
    const int max_numbers_per_chunk = 2; // Increase the chance of chunking in debug mode
#else
    const int max_numbers_per_chunk = 8;
#endif
    size_t num_numbers = util::TypeCount<L>::value + max_numbers_per_chunk;
    size_t max_required_bytes = 1 + max_enc_bytes_per_num * num_numbers;
    char* ptr = reserve(max_required_bytes); // Throws
    *ptr++ = char(instr);
    util::for_each<EncodeNumber>(numbers, &ptr);
    I i = var_begin;
    while (var_end - i > max_numbers_per_chunk) {
        for (int j = 0; j < max_numbers_per_chunk; ++j)
            ptr = encode_int(ptr, *i++);
        advance(ptr);
        size_t max_required_bytes_2 = max_enc_bytes_per_num * max_numbers_per_chunk;
        ptr = reserve(max_required_bytes_2); // Throws
    }
    while (i != var_end)
        ptr = encode_int(ptr, *i++);
    advance(ptr);
    return true;
}

inline void TransactLogConvenientEncoder::unselect_all() noexcept
{
    m_selected_table     = nullptr;
    m_selected_spec      = nullptr;
    // no race with on_link_list_destroyed since both are setting to nullptr
    m_selected_link_list = nullptr;
}

inline void TransactLogConvenientEncoder::select_table(const Table* table)
{
    if (table != m_selected_table)
        do_select_table(table); // Throws
    m_selected_spec      = nullptr;
    // no race with on_link_list_destroyed since both are setting to nullptr
    m_selected_link_list = nullptr;
}

inline void TransactLogConvenientEncoder::select_desc(const Descriptor& desc)
{
    typedef _impl::DescriptorFriend df;
    if (&df::get_spec(desc) != m_selected_spec)
        do_select_desc(desc); // Throws
    // no race with on_link_list_destroyed since both are setting to nullptr
    m_selected_link_list = nullptr;
}

inline void TransactLogConvenientEncoder::select_link_list(const LinkView& list)
{
    // A race between this and a call to on_link_list_destroyed() must
    // end up with m_selected_link_list pointing to the list argument given
    // here. We assume that the list given to on_link_list_destroyed() can
    // *never* be the same as the list argument given here. We resolve the
    // race by a) always updating m_selected_link_list in do_select_link_list()
    // and b) only atomically and conditionally updating it in
    // on_link_list_destroyed().
    if (&list != m_selected_link_list) {
        do_select_link_list(list); // Throws
    }
    m_selected_spec = nullptr;
}


inline bool TransactLogEncoder::insert_group_level_table(size_t table_ndx, size_t prior_num_tables,
                                                         StringData name)
{
    append_string_instr(instr_InsertGroupLevelTable, util::tuple(table_ndx, prior_num_tables),
                        name); // Throws
    return true;
}

inline void TransactLogConvenientEncoder::insert_group_level_table(size_t table_ndx,
        size_t prior_num_tables,
        StringData name)
{
    unselect_all();
    m_encoder.insert_group_level_table(table_ndx, prior_num_tables, name); // Throws
}

inline bool TransactLogEncoder::erase_group_level_table(size_t table_ndx, size_t prior_num_tables)
{
    append_simple_instr(instr_EraseGroupLevelTable, util::tuple(table_ndx, prior_num_tables)); // Throws
    return true;
}

inline void TransactLogConvenientEncoder::erase_group_level_table(size_t table_ndx, size_t prior_num_tables)
{
    unselect_all();
    m_encoder.erase_group_level_table(table_ndx, prior_num_tables); // Throws
}

inline bool TransactLogEncoder::rename_group_level_table(size_t table_ndx, StringData new_name)
{
    append_string_instr(instr_RenameGroupLevelTable, util::tuple(table_ndx), new_name); // Throws
    return true;
}

inline void TransactLogConvenientEncoder::rename_group_level_table(size_t table_ndx,
        StringData new_name)
{
    unselect_all();
    m_encoder.rename_group_level_table(table_ndx, new_name); // Throws
}

inline bool TransactLogEncoder::move_group_level_table(size_t from_table_ndx, size_t to_table_ndx)
{
    REALM_ASSERT(from_table_ndx != to_table_ndx);
    append_simple_instr(instr_MoveGroupLevelTable, util::tuple(from_table_ndx, to_table_ndx));
    return true;
}

inline void TransactLogConvenientEncoder::move_group_level_table(size_t from_table_ndx, size_t to_table_ndx)
{
    unselect_all();
    m_encoder.move_group_level_table(from_table_ndx, to_table_ndx);
}

inline bool TransactLogEncoder::insert_column(size_t col_ndx, DataType type, StringData name,
                                              bool nullable)
{
    Instruction instr = (nullable ? instr_InsertNullableColumn : instr_InsertColumn);
    append_string_instr(instr, util::tuple(col_ndx, type), name); // Throws
    return true;
}

inline bool TransactLogEncoder::insert_link_column(size_t col_ndx, DataType type, StringData name,
                                                   size_t link_target_table_ndx,
                                                   size_t backlink_col_ndx)
{
    REALM_ASSERT(_impl::TableFriend::is_link_type(ColumnType(type)));
    append_string_instr(instr_InsertLinkColumn, util::tuple(col_ndx, type, link_target_table_ndx,
                                                            backlink_col_ndx), name); // Throws
    return true;
}


inline void TransactLogConvenientEncoder::insert_column(const Descriptor& desc, size_t col_ndx,
                                                        DataType type,
                                                        StringData name,
                                                        LinkTargetInfo& link,
                                                        bool nullable)
{
    select_desc(desc); // Throws
    if (link.is_valid()) {
        typedef _impl::TableFriend tf;
        typedef _impl::DescriptorFriend df;
        size_t target_table_ndx = link.m_target_table->get_index_in_group();
        const Table& origin_table = df::get_root_table(desc);
        REALM_ASSERT(origin_table.is_group_level());
        const Spec& target_spec = tf::get_spec(*(link.m_target_table));
        size_t origin_table_ndx = origin_table.get_index_in_group();
        size_t backlink_col_ndx = target_spec.find_backlink_column(origin_table_ndx, col_ndx);
        REALM_ASSERT_3(backlink_col_ndx, ==, link.m_backlink_col_ndx);
        m_encoder.insert_link_column(col_ndx, type, name, target_table_ndx, backlink_col_ndx); // Throws
    }
    else {
        m_encoder.insert_column(col_ndx, type, name, nullable); // Throws
    }
}

inline bool TransactLogEncoder::erase_column(size_t col_ndx)
{
    append_simple_instr(instr_EraseColumn, util::tuple(col_ndx)); // Throws
    return true;
}

inline bool TransactLogEncoder::erase_link_column(size_t col_ndx, size_t link_target_table_ndx,
                                                  size_t backlink_col_ndx)
{
    append_simple_instr(instr_EraseLinkColumn, util::tuple(col_ndx, link_target_table_ndx,
                                                           backlink_col_ndx)); // Throws
    return true;
}

inline void TransactLogConvenientEncoder::erase_column(const Descriptor& desc, size_t col_ndx)
{
    select_desc(desc); // Throws

    DataType type = desc.get_column_type(col_ndx);
    typedef _impl::TableFriend tf;
    if (!tf::is_link_type(ColumnType(type))) {
        m_encoder.erase_column(col_ndx); // Throws
    }
    else { // it's a link column:
        REALM_ASSERT(desc.is_root());
        typedef _impl::DescriptorFriend df;
        const Table& origin_table = df::get_root_table(desc);
        REALM_ASSERT(origin_table.is_group_level());
        const Table& target_table = *tf::get_link_target_table_accessor(origin_table, col_ndx);
        size_t target_table_ndx = target_table.get_index_in_group();
        const Spec& target_spec = tf::get_spec(target_table);
        size_t origin_table_ndx = origin_table.get_index_in_group();
        size_t backlink_col_ndx = target_spec.find_backlink_column(origin_table_ndx, col_ndx);
        m_encoder.erase_link_column(col_ndx, target_table_ndx, backlink_col_ndx); // Throws
    }
}

inline bool TransactLogEncoder::rename_column(size_t col_ndx, StringData new_name)
{
    append_string_instr(instr_RenameColumn, util::tuple(col_ndx), new_name); // Throws
    return true;
}

inline void TransactLogConvenientEncoder::rename_column(const Descriptor& desc, size_t col_ndx,
                                                        StringData name)
{
    select_desc(desc); // Throws
    m_encoder.rename_column(col_ndx, name); // Throws
}


inline bool TransactLogEncoder::move_column(size_t from, size_t to)
{
    append_simple_instr(instr_MoveColumn, util::tuple(from, to)); // Throws
    return true;
}

inline void TransactLogConvenientEncoder::move_column(const Descriptor& desc, size_t from, size_t to)
{
    select_desc(desc); // Throws
    m_encoder.move_column(from, to);
}


inline bool TransactLogEncoder::set_int(size_t col_ndx, size_t ndx, int_fast64_t value,
                                        Instruction variant, size_t prior_num_rows)
{
    REALM_ASSERT_EX(variant == instr_Set || variant == instr_SetDefault || variant == instr_SetUnique, variant);
    if (REALM_UNLIKELY(variant == instr_SetUnique))
        append_simple_instr(variant, util::tuple(type_Int, col_ndx, ndx, prior_num_rows, value)); // Throws
    else
        append_simple_instr(variant, util::tuple(type_Int, col_ndx, ndx, value)); // Throws
    return true;
}

inline void TransactLogConvenientEncoder::set_int(const Table* t, size_t col_ndx,
<<<<<<< HEAD
                                                  size_t ndx, int_fast64_t value,
                                                  Instruction variant)
=======
                                                  size_t ndx, int_fast64_t value)
{
    select_table(t); // Throws
    m_encoder.set_int(col_ndx, ndx, value); // Throws
}

inline bool TransactLogEncoder::set_int_unique(size_t col_ndx, size_t ndx, size_t prior_num_rows, int_fast64_t value)
{
    append_simple_instr(instr_SetIntUnique, util::tuple(col_ndx, ndx, prior_num_rows, value));
    return true;
}

inline void TransactLogConvenientEncoder::set_int_unique(const Table* t, size_t col_ndx,
                                                         size_t ndx, int_fast64_t value)
>>>>>>> 7f22f75e
{
    select_table(t); // Throws
    size_t prior_num_rows = (variant == instr_SetUnique ? t->size() : 0);
    m_encoder.set_int(col_ndx, ndx, value, variant, prior_num_rows); // Throws
}

inline bool TransactLogEncoder::set_bool(size_t col_ndx, size_t ndx, bool value,
                                         Instruction variant)
{
    REALM_ASSERT_EX(variant == instr_Set || variant == instr_SetDefault, variant);
    append_simple_instr(variant, util::tuple(type_Bool, col_ndx, ndx, value)); // Throws
    return true;
}

inline void TransactLogConvenientEncoder::set_bool(const Table* t, size_t col_ndx,
<<<<<<< HEAD
                                                   size_t ndx, bool value,
                                                   Instruction variant)
=======
                                                   size_t ndx, bool value)
>>>>>>> 7f22f75e
{
    select_table(t); // Throws
    m_encoder.set_bool(col_ndx, ndx, value, variant); // Throws
}

inline bool TransactLogEncoder::set_float(size_t col_ndx, size_t ndx, float value,
                                          Instruction variant)
{
    REALM_ASSERT_EX(variant == instr_Set || variant == instr_SetDefault, variant);
    append_simple_instr(variant, util::tuple(type_Float, col_ndx, ndx, value)); // Throws
    return true;
}

inline void TransactLogConvenientEncoder::set_float(const Table* t, size_t col_ndx,
<<<<<<< HEAD
                                                    size_t ndx, float value,
                                                    Instruction variant)
=======
                                                    size_t ndx, float value)
>>>>>>> 7f22f75e
{
    select_table(t); // Throws
    m_encoder.set_float(col_ndx, ndx, value, variant); // Throws
}

inline bool TransactLogEncoder::set_double(size_t col_ndx, size_t ndx, double value,
                                           Instruction variant)
{
    REALM_ASSERT_EX(variant == instr_Set || variant == instr_SetDefault, variant);
    append_simple_instr(instr_Set, util::tuple(type_Double, col_ndx, ndx, value)); // Throws
    return true;
}

inline void TransactLogConvenientEncoder::set_double(const Table* t, size_t col_ndx,
<<<<<<< HEAD
                                    size_t ndx, double value, Instruction variant)
=======
                                                     size_t ndx, double value)
>>>>>>> 7f22f75e
{
    select_table(t); // Throws
    m_encoder.set_double(col_ndx, ndx, value, variant); // Throws
}

inline bool TransactLogEncoder::set_string(size_t col_ndx, size_t ndx, StringData value,
                                           Instruction variant, size_t prior_num_rows)
{
    REALM_ASSERT_EX(variant == instr_Set || variant == instr_SetDefault || variant == instr_SetUnique, variant);
    if (value.is_null()) {
        set_null(col_ndx, ndx, variant, prior_num_rows); // Throws
    }
    else {
        if (REALM_UNLIKELY(variant == instr_SetUnique))
            append_string_instr(variant, util::tuple(type_String, col_ndx, ndx, prior_num_rows), value); // Throws
        else
            append_string_instr(variant, util::tuple(type_String, col_ndx, ndx), value); // Throws
    }
    return true;
}

inline void TransactLogConvenientEncoder::set_string(const Table* t, size_t col_ndx,
<<<<<<< HEAD
                                    size_t ndx, StringData value, Instruction variant)
=======
                                                     size_t ndx, StringData value)
>>>>>>> 7f22f75e
{
    select_table(t); // Throws
    size_t prior_num_rows = (variant == instr_SetUnique ? t->size() : 0);
    m_encoder.set_string(col_ndx, ndx, value, variant, prior_num_rows); // Throws
}

inline bool TransactLogEncoder::set_binary(size_t col_ndx, size_t row_ndx, BinaryData value,
                                           Instruction variant)
{
    REALM_ASSERT_EX(variant == instr_Set || variant == instr_SetDefault, variant);
    if (value.is_null()) {
        set_null(col_ndx, row_ndx, variant); // Throws
    }
    else {
        StringData value_2(value.data(), value.size());
        append_string_instr(variant, util::tuple(type_Binary, col_ndx, row_ndx), value_2); // Throws
    }
    return true;
}

inline void TransactLogConvenientEncoder::set_binary(const Table* t, size_t col_ndx,
<<<<<<< HEAD
                                    size_t ndx, BinaryData value, Instruction variant)
=======
                                                     size_t ndx, BinaryData value)
>>>>>>> 7f22f75e
{
    select_table(t); // Throws
    m_encoder.set_binary(col_ndx, ndx, value, variant); // Throws
}

inline bool TransactLogEncoder::set_olddatetime(size_t col_ndx, size_t ndx,
                                                OldDateTime value,
                                                Instruction variant)
{
    REALM_ASSERT_EX(variant == instr_Set || variant == instr_SetDefault, variant);
    append_simple_instr(variant, util::tuple(type_OldDateTime, col_ndx, ndx,
                                             value.get_olddatetime())); // Throws
    return true;
}

inline void TransactLogConvenientEncoder::set_olddatetime(const Table* t, size_t col_ndx,
                                                          size_t ndx,
                                                          OldDateTime value,
                                                          Instruction variant)
{
    select_table(t); // Throws
    m_encoder.set_olddatetime(col_ndx, ndx, value, variant); // Throws
}

inline bool TransactLogEncoder::set_timestamp(size_t col_ndx, size_t ndx,
                                              Timestamp value,
                                              Instruction variant)
{
    REALM_ASSERT_EX(variant == instr_Set || variant == instr_SetDefault, variant);
    append_simple_instr(variant, util::tuple(type_Timestamp, col_ndx, ndx,
                                             value.get_seconds(), value.get_nanoseconds())); // Throws
    return true;
}

inline void TransactLogConvenientEncoder::set_timestamp(const Table* t,
                                                        size_t col_ndx,
                                                        size_t ndx,
                                                        Timestamp value,
                                                        Instruction variant)
{
    select_table(t); // Throws
    m_encoder.set_timestamp(col_ndx, ndx, value, variant); // Throws
}

inline bool TransactLogEncoder::set_table(size_t col_ndx, size_t ndx,
                                          Instruction variant)
{
    REALM_ASSERT_EX(variant == instr_Set || variant == instr_SetDefault, variant);
    append_simple_instr(variant, util::tuple(type_Table, col_ndx, ndx)); // Throws
    return true;
}

inline void TransactLogConvenientEncoder::set_table(const Table* t, size_t col_ndx,
<<<<<<< HEAD
                                                    size_t ndx, Instruction variant)
=======
                                                    size_t ndx)
>>>>>>> 7f22f75e
{
    select_table(t); // Throws
    m_encoder.set_table(col_ndx, ndx, variant); // Throws
}

inline bool TransactLogEncoder::set_mixed(size_t col_ndx, size_t ndx,
                                          const Mixed& value,
                                          Instruction variant)
{
    REALM_ASSERT_EX(variant == instr_Set || variant == instr_SetDefault, variant);
    append_mixed_instr(variant, util::tuple(type_Mixed, col_ndx, ndx), value); // Throws
    return true;
}

inline void TransactLogConvenientEncoder::set_mixed(const Table* t, size_t col_ndx,
<<<<<<< HEAD
                                   size_t ndx, const Mixed& value, Instruction variant)
=======
                                                    size_t ndx, const Mixed& value)
>>>>>>> 7f22f75e
{
    select_table(t); // Throws
    m_encoder.set_mixed(col_ndx, ndx, value, variant); // Throws
}

inline bool TransactLogEncoder::set_link(size_t col_ndx, size_t ndx,
                                         size_t value, size_t target_group_level_ndx,
                                         Instruction variant)
{
    REALM_ASSERT_EX(variant == instr_Set || variant == instr_SetDefault, variant);
    // Map `realm::npos` to zero, and `n` to `n+1`, where `n` is a target row
    // index.
    size_t value_2 = size_t(1) + value;
    append_simple_instr(variant, util::tuple(type_Link, col_ndx, ndx, value_2,
                                             target_group_level_ndx)); // Throws
    return true;
}

inline void TransactLogConvenientEncoder::set_link(const Table* t, size_t col_ndx,
<<<<<<< HEAD
                                  size_t ndx, size_t value, Instruction variant)
=======
                                                   size_t ndx, size_t value)
>>>>>>> 7f22f75e
{
    select_table(t); // Throws
    size_t target_group_level_ndx = t->get_descriptor()->get_column_link_target(col_ndx);
    m_encoder.set_link(col_ndx, ndx, value, target_group_level_ndx, variant); // Throws
}

inline bool TransactLogEncoder::set_null(size_t col_ndx, size_t ndx, Instruction variant,
                                         size_t prior_num_rows)
{
    REALM_ASSERT_EX(variant == instr_Set || variant == instr_SetDefault || variant == instr_SetUnique, variant);
    if (REALM_UNLIKELY(variant == instr_SetUnique)) {
        append_simple_instr(variant, util::tuple(set_null_sentinel(), col_ndx, ndx, prior_num_rows)); // Throws
    }
    else {
        append_simple_instr(variant, util::tuple(set_null_sentinel(), col_ndx, ndx)); // Throws
    }
    return true;
}

inline void TransactLogConvenientEncoder::set_null(const Table* t, size_t col_ndx,
                                                   size_t row_ndx, Instruction variant)
{
    select_table(t); // Throws
    m_encoder.set_null(col_ndx, row_ndx, variant); // Throws
}

inline bool TransactLogEncoder::nullify_link(size_t col_ndx, size_t ndx,
                                             size_t target_group_level_ndx)
{
    append_simple_instr(instr_NullifyLink, util::tuple(col_ndx, ndx,
                                                       target_group_level_ndx)); // Throws
    return true;
}

inline void TransactLogConvenientEncoder::nullify_link(const Table* t, size_t col_ndx, size_t ndx)
{
    select_table(t); // Throws
    size_t target_group_level_ndx = t->get_descriptor()->get_column_link_target(col_ndx);
    m_encoder.nullify_link(col_ndx, ndx, target_group_level_ndx); // Throws
}

inline bool TransactLogEncoder::insert_substring(size_t col_ndx, size_t row_ndx, size_t pos,
                                                 StringData value)
{
    append_string_instr(instr_InsertSubstring, util::tuple(col_ndx, row_ndx, pos),
                        value); // Throws
    return true;
}

inline void TransactLogConvenientEncoder::insert_substring(const Table* t, size_t col_ndx,
                                                           size_t row_ndx, size_t pos,
                                                           StringData value)
{
    if (value.size() > 0) {
        select_table(t); // Throws
        m_encoder.insert_substring(col_ndx, row_ndx, pos, value); // Throws
    }
}

inline bool TransactLogEncoder::erase_substring(size_t col_ndx, size_t row_ndx, size_t pos,
                                                size_t size)
{
    append_simple_instr(instr_EraseFromString, util::tuple(col_ndx, row_ndx, pos, size)); // Throws
    return true;
}

inline void TransactLogConvenientEncoder::erase_substring(const Table* t, size_t col_ndx,
                                                          size_t row_ndx, size_t pos,
                                                          size_t size)
{
    if (size > 0) {
        select_table(t); // Throws
        m_encoder.erase_substring(col_ndx, row_ndx, pos, size); // Throws
    }
}

inline bool TransactLogEncoder::insert_empty_rows(size_t row_ndx, size_t num_rows_to_insert,
                                                  size_t prior_num_rows, bool unordered)
{
    append_simple_instr(instr_InsertEmptyRows, util::tuple(row_ndx, num_rows_to_insert,
                                                           prior_num_rows, unordered)); // Throws
    return true;
}

inline void TransactLogConvenientEncoder::insert_empty_rows(const Table* t, size_t row_ndx,
                                                            size_t num_rows_to_insert,
                                                            size_t prior_num_rows)
{
    select_table(t); // Throws
    bool unordered = false;
    m_encoder.insert_empty_rows(row_ndx, num_rows_to_insert, prior_num_rows,
                                unordered); // Throws
}

inline bool TransactLogEncoder::erase_rows(size_t row_ndx, size_t num_rows_to_erase,
                                           size_t prior_num_rows, bool unordered)
{
    append_simple_instr(instr_EraseRows, util::tuple(row_ndx, num_rows_to_erase, prior_num_rows,
                                                     unordered)); // Throws
    return true;
}


inline void TransactLogConvenientEncoder::erase_rows(const Table* t, size_t row_ndx,
                                                     size_t num_rows_to_erase,
                                                     size_t prior_num_rows,
                                                     bool is_move_last_over)
{
    select_table(t); // Throws
    bool unordered = is_move_last_over;
    m_encoder.erase_rows(row_ndx, num_rows_to_erase, prior_num_rows, unordered); // Throws
}

inline bool TransactLogEncoder::swap_rows(size_t row_ndx_1, size_t row_ndx_2)
{
    append_simple_instr(instr_SwapRows, util::tuple(row_ndx_1, row_ndx_2)); // Throws
    return true;
}

inline void TransactLogConvenientEncoder::swap_rows(const Table* t, size_t row_ndx_1, size_t row_ndx_2)
{
    REALM_ASSERT(row_ndx_1 < row_ndx_2);
    select_table(t); // Throws
    m_encoder.swap_rows(row_ndx_1, row_ndx_2);
}

inline bool TransactLogEncoder::change_link_targets(size_t row_ndx, size_t new_row_ndx)
{
    append_simple_instr(instr_ChangeLinkTargets, util::tuple(row_ndx, new_row_ndx)); // Throws
    return true;
}

inline void TransactLogConvenientEncoder::change_link_targets(const Table* t, size_t row_ndx,
        size_t new_row_ndx)
{
    select_table(t); // Throws
    m_encoder.change_link_targets(row_ndx, new_row_ndx);
}

inline bool TransactLogEncoder::add_search_index(size_t col_ndx)
{
    append_simple_instr(instr_AddSearchIndex, util::tuple(col_ndx)); // Throws
    return true;
}

inline void TransactLogConvenientEncoder::add_search_index(const Table* t, size_t col_ndx)
{
    select_table(t); // Throws
    m_encoder.add_search_index(col_ndx); // Throws
}


inline bool TransactLogEncoder::remove_search_index(size_t col_ndx)
{
    append_simple_instr(instr_RemoveSearchIndex, util::tuple(col_ndx)); // Throws
    return true;
}

inline void TransactLogConvenientEncoder::remove_search_index(const Table* t, size_t col_ndx)
{
    select_table(t); // Throws
    m_encoder.remove_search_index(col_ndx); // Throws
}

inline bool TransactLogEncoder::set_link_type(size_t col_ndx, LinkType link_type)
{
    append_simple_instr(instr_SetLinkType, util::tuple(col_ndx, int(link_type))); // Throws
    return true;
}

inline void TransactLogConvenientEncoder::set_link_type(const Table* t, size_t col_ndx, LinkType link_type)
{
    select_table(t); // Throws
    m_encoder.set_link_type(col_ndx, link_type); // Throws
}


inline bool TransactLogEncoder::clear_table()
{
    append_simple_instr(instr_ClearTable, util::tuple()); // Throws
    return true;
}

inline void TransactLogConvenientEncoder::clear_table(const Table* t)
{
    select_table(t); // Throws
    m_encoder.clear_table(); // Throws
}

inline bool TransactLogEncoder::optimize_table()
{
    append_simple_instr(instr_OptimizeTable, util::tuple()); // Throws
    return true;
}

inline void TransactLogConvenientEncoder::optimize_table(const Table* t)
{
    select_table(t); // Throws
    m_encoder.optimize_table(); // Throws
}

inline bool TransactLogEncoder::link_list_set(size_t link_ndx, size_t value, size_t prior_size)
{
    append_simple_instr(instr_LinkListSet, util::tuple(link_ndx, value, prior_size)); // Throws
    return true;
}

inline void TransactLogConvenientEncoder::link_list_set(const LinkView& list, size_t link_ndx,
                                                        size_t value)
{
    select_link_list(list); // Throws
    m_encoder.link_list_set(link_ndx, value, list.size()); // Throws
}

inline bool TransactLogEncoder::link_list_nullify(size_t link_ndx, size_t prior_size)
{
    append_simple_instr(instr_LinkListNullify, util::tuple(link_ndx, prior_size)); // Throws
    return true;
}

inline void TransactLogConvenientEncoder::link_list_nullify(const LinkView& list, size_t link_ndx)
{
    select_link_list(list); // Throws
    size_t prior_size = list.size(); // Instruction is emitted before the fact.
    m_encoder.link_list_nullify(link_ndx, prior_size); // Throws
}

inline bool TransactLogEncoder::link_list_set_all(const IntegerColumn& values)
{
    struct iter {
        iter(const IntegerColumn& iter_values, size_t ndx): m_values(&iter_values), m_ndx(ndx) {}
        const IntegerColumn* m_values;
        size_t m_ndx;
        bool operator==(const iter& i) const { return m_ndx == i.m_ndx; }
        bool operator!=(const iter& i) const { return m_ndx != i.m_ndx; }
        size_t operator-(const iter& i) const { return m_ndx - i.m_ndx; }
        int_fast64_t operator*() const { return m_values->get(m_ndx); }
        iter& operator++() { ++m_ndx; return *this; }
        iter operator++(int) { iter i = *this; ++m_ndx; return i; }
    };
    size_t num_values = values.size();
    append_variable_size_instr(instr_LinkListSetAll, util::tuple(num_values),
                               iter(values, 0), iter(values, num_values)); // Throws
    return true;
}

inline void TransactLogConvenientEncoder::set_link_list(const LinkView& list, const IntegerColumn& values)
{
    select_link_list(list); // Throws
    m_encoder.link_list_set_all(values); // Throws
}

inline bool TransactLogEncoder::link_list_insert(size_t link_ndx, size_t value,
                                                 size_t prior_size)
{
    append_simple_instr(instr_LinkListInsert, util::tuple(link_ndx, value, prior_size)); // Throws
    return true;
}

inline void TransactLogConvenientEncoder::link_list_insert(const LinkView& list, size_t link_ndx,
                                                           size_t value)
{
    select_link_list(list); // Throws
    size_t prior_size = list.size() - 1; // The instruction is emitted after the fact.
    m_encoder.link_list_insert(link_ndx, value, prior_size); // Throws
}

inline bool TransactLogEncoder::link_list_move(size_t from_link_ndx, size_t to_link_ndx)
{
    REALM_ASSERT(from_link_ndx != to_link_ndx);
    append_simple_instr(instr_LinkListMove, util::tuple(from_link_ndx, to_link_ndx)); // Throws
    return true;
}

inline void TransactLogConvenientEncoder::link_list_move(const LinkView& list, size_t from_link_ndx,
                                                         size_t to_link_ndx)
{
    select_link_list(list); // Throws
    m_encoder.link_list_move(from_link_ndx, to_link_ndx); // Throws
}

inline bool TransactLogEncoder::link_list_swap(size_t link1_ndx, size_t link2_ndx)
{
    append_simple_instr(instr_LinkListSwap, util::tuple(link1_ndx, link2_ndx)); // Throws
    return true;
}

inline void TransactLogConvenientEncoder::link_list_swap(const LinkView& list, size_t link1_ndx,
                                                         size_t link2_ndx)
{
    select_link_list(list); // Throws
    m_encoder.link_list_swap(link1_ndx, link2_ndx); // Throws
}

inline bool TransactLogEncoder::link_list_erase(size_t link_ndx, size_t prior_size)
{
    append_simple_instr(instr_LinkListErase, util::tuple(link_ndx, prior_size)); // Throws
    return true;
}

inline void TransactLogConvenientEncoder::link_list_erase(const LinkView& list, size_t link_ndx)
{
    select_link_list(list); // Throws
    size_t prior_size = list.size(); // The instruction is emitted before the fact.
    m_encoder.link_list_erase(link_ndx, prior_size); // Throws
}

inline bool TransactLogEncoder::link_list_clear(size_t old_list_size)
{
    append_simple_instr(instr_LinkListClear, util::tuple(old_list_size)); // Throws
    return true;
}

inline void TransactLogConvenientEncoder::on_table_destroyed(const Table* t) noexcept
{
    if (m_selected_table == t)
        m_selected_table = nullptr;
}

inline void TransactLogConvenientEncoder::on_spec_destroyed(const Spec* s) noexcept
{
    if (m_selected_spec == s)
        m_selected_spec = nullptr;
}


inline void TransactLogConvenientEncoder::on_link_list_destroyed(const LinkView& list) noexcept
{
    const LinkView* lw_ptr = &list;
    // atomically clear m_selected_link_list iff it already points to 'list':
    // (lw_ptr will be modified if the swap fails, but we ignore that)
    m_selected_link_list.compare_exchange_strong(lw_ptr, nullptr,
                                                 std::memory_order_relaxed,
                                                 std::memory_order_relaxed);
}


inline TransactLogParser::TransactLogParser():
    m_input_buffer(1024) // Throws
{
}


inline TransactLogParser::~TransactLogParser() noexcept
{
}


template<class InstructionHandler>
void TransactLogParser::parse(NoCopyInputStream& in, InstructionHandler& handler)
{
    m_input = &in;
    m_input_begin = m_input_end = nullptr;

    while (has_next())
        parse_one(handler); // Throws
}

template<class InstructionHandler>
void TransactLogParser::parse(InputStream& in, InstructionHandler& handler)
{
    NoCopyInputStreamAdaptor in_2(in, m_input_buffer.data(), m_input_buffer.size());
    parse(in_2, handler); // Throws
}

inline bool TransactLogParser::has_next() noexcept
{
    return m_input_begin != m_input_end || next_input_buffer();
}

template<class InstructionHandler>
void TransactLogParser::parse_one(InstructionHandler& handler)
{
    char instr_ch;
    if (!read_char(instr_ch))
        parser_error(); // Throws
//    std::cerr << "parsing " << util::promote(instr) << " @ " << std::hex << long(m_input_begin) << std::dec << "\n";
    Instruction instr = Instruction(instr_ch);
    switch (instr) {
        case instr_SetDefault:
        case instr_SetUnique:
        case instr_Set: {
            int type = read_int<int>(); // Throws
            size_t col_ndx = read_int<size_t>(); // Throws
            size_t row_ndx = read_int<size_t>(); // Throws
            size_t prior_num_rows = 0;
            if (REALM_UNLIKELY(instr == instr_SetUnique))
                prior_num_rows = read_int<size_t>(); // Throws

            if (type == TransactLogEncoder::set_null_sentinel()) {
                // Special case for set_null
                if (!handler.set_null(col_ndx, row_ndx, instr, prior_num_rows)) // Throws
                    parser_error();
                return;
            }

            switch (DataType(type)) {
                case type_Int: {
                    int_fast64_t value = read_int<int64_t>(); // Throws
                    if (!handler.set_int(col_ndx, row_ndx, value, instr, prior_num_rows)) // Throws
                        parser_error();
                    return;
                }
                case type_Bool: {
                    bool value = read_bool(); // Throws
                    if (!handler.set_bool(col_ndx, row_ndx, value, instr)) // Throws
                        parser_error();
                    return;
                }
                case type_Float: {
                    float value = read_float(); // Throws
                    if (!handler.set_float(col_ndx, row_ndx, value, instr)) // Throws
                        parser_error();
                    return;
                }
                case type_Double: {
                    double value = read_double(); // Throws
                    if (!handler.set_double(col_ndx, row_ndx, value, instr)) // Throws
                        parser_error();
                    return;
                }
                case type_String: {
                    StringData value = read_string(m_string_buffer); // Throws
                    if (!handler.set_string(col_ndx, row_ndx, value, instr, prior_num_rows)) // Throws
                        parser_error();
                    return;
                }
                case type_Binary: {
                    BinaryData value = read_binary(m_string_buffer); // Throws
                    if (!handler.set_binary(col_ndx, row_ndx, value, instr)) // Throws
                        parser_error();
                    return;
                }
                case type_OldDateTime: {
                    int_fast64_t value = read_int<int_fast64_t>(); // Throws
                    if (!handler.set_olddatetime(col_ndx, row_ndx, value, instr)) // Throws
                        parser_error();
                    return;
                }
                case type_Timestamp: {
                    int64_t seconds = read_int<int64_t>(); // Throws
                    int32_t nanoseconds = read_int<int32_t>(); // Throws
                    Timestamp value = Timestamp(seconds, nanoseconds);
                    if (!handler.set_timestamp(col_ndx, row_ndx, value, instr)) // Throws
                        parser_error();
                    return;
                }
                case type_Table: {
                    if (!handler.set_table(col_ndx, row_ndx, instr)) // Throws
                        parser_error();
                    return;
                }
                case type_Mixed: {
                    Mixed value;
                    read_mixed(&value); // Throws
                    if (!handler.set_mixed(col_ndx, row_ndx, value, instr)) // Throws
                        parser_error();
                    return;
                }
                case type_Link: {
                    size_t value = read_int<size_t>(); // Throws
                    // Map zero to realm::npos, and `n+1` to `n`, where `n` is a target row index.
                    size_t target_row_ndx = size_t(value - 1);
                    size_t target_group_level_ndx = read_int<size_t>(); // Throws
                    if (!handler.set_link(col_ndx, row_ndx, target_row_ndx, target_group_level_ndx, instr)) // Throws
                        parser_error();
                    return;
                }
                case type_LinkList: {
                    // Unsupported column type for Set.
                    parser_error();
                    return;
                }
            }
            parser_error();
            return;
        }
        case instr_NullifyLink: {
            size_t col_ndx = read_int<size_t>(); // Throws
            size_t row_ndx = read_int<size_t>(); // Throws
            size_t target_group_level_ndx = read_int<size_t>(); // Throws
            if (!handler.nullify_link(col_ndx, row_ndx, target_group_level_ndx)) // Throws
                parser_error();
            return;
        }
        case instr_InsertSubstring: {
            size_t col_ndx = read_int<size_t>(); // Throws
            size_t row_ndx = read_int<size_t>(); // Throws
            size_t pos = read_int<size_t>(); // Throws
            StringData value = read_string(m_string_buffer); // Throws
            if (!handler.insert_substring(col_ndx, row_ndx, pos, value)) // Throws
                parser_error();
            return;
        }
        case instr_EraseFromString: {
            size_t col_ndx = read_int<size_t>(); // Throws
            size_t row_ndx = read_int<size_t>(); // Throws
            size_t pos = read_int<size_t>(); // Throws
            size_t size = read_int<size_t>(); // Throws
            if (!handler.erase_substring(col_ndx, row_ndx, pos, size)) // Throws
                parser_error();
            return;
        }
        case instr_InsertEmptyRows: {
            size_t row_ndx = read_int<size_t>(); // Throws
            size_t num_rows_to_insert = read_int<size_t>(); // Throws
            size_t prior_num_rows = read_int<size_t>(); // Throws
            bool unordered = read_bool(); // Throws
            if (!handler.insert_empty_rows(row_ndx, num_rows_to_insert, prior_num_rows,
                                           unordered)) // Throws
                parser_error();
            return;
        }
        case instr_EraseRows: {
            size_t row_ndx = read_int<size_t>(); // Throws
            size_t num_rows_to_erase = read_int<size_t>(); // Throws
            size_t prior_num_rows = read_int<size_t>(); // Throws
            bool unordered = read_bool(); // Throws
            if (!handler.erase_rows(row_ndx, num_rows_to_erase, prior_num_rows,
                                    unordered)) // Throws
                parser_error();
            return;
        }
        case instr_SwapRows: {
            size_t row_ndx_1 = read_int<size_t>(); // Throws
            size_t row_ndx_2 = read_int<size_t>(); // Throws
            if (!handler.swap_rows(row_ndx_1, row_ndx_2)) // Throws
                parser_error();
            return;
        }
        case instr_ChangeLinkTargets: {
            size_t row_ndx = read_int<size_t>(); // Throws
            size_t new_row_ndx = read_int<size_t>(); // Throws
            if (!handler.change_link_targets(row_ndx, new_row_ndx)) // Throws
                parser_error();
            return;
        }
        case instr_SelectTable: {
            int levels = read_int<int>(); // Throws
            if (levels < 0 || levels > m_max_levels)
                parser_error();
            m_path.reserve(0, 2 * levels); // Throws
            size_t* path = m_path.data();
            size_t group_level_ndx = read_int<size_t>(); // Throws
            for (int i = 0; i != levels; ++i) {
                size_t col_ndx = read_int<size_t>(); // Throws
                size_t row_ndx = read_int<size_t>(); // Throws
                path[2 * i + 0] = col_ndx;
                path[2 * i + 1] = row_ndx;
            }
            if (!handler.select_table(group_level_ndx, levels, path)) // Throws
                parser_error();
            return;
        }
        case instr_ClearTable: {
            if (!handler.clear_table()) // Throws
                parser_error();
            return;
        }
        case instr_LinkListSet: {
            size_t link_ndx = read_int<size_t>(); // Throws
            size_t value = read_int<size_t>(); // Throws
            size_t prior_size = read_int<size_t>(); // Throws
            if (!handler.link_list_set(link_ndx, value, prior_size)) // Throws
                parser_error();
            return;
        }
        case instr_LinkListSetAll: {
            // todo, log that it's a SetAll we're doing
            size_t size = read_int<size_t>(); // Throws
            for (size_t i = 0; i < size; i++) {
                size_t link = read_int<size_t>(); // Throws
                if (!handler.link_list_set(i, link, size)) // Throws
                    parser_error();
            }
            return;
        }
        case instr_LinkListInsert: {
            size_t link_ndx = read_int<size_t>(); // Throws
            size_t value = read_int<size_t>(); // Throws
            size_t prior_size = read_int<size_t>(); // Throws
            if (!handler.link_list_insert(link_ndx, value, prior_size)) // Throws
                parser_error();
            return;
        }
        case instr_LinkListMove: {
            size_t from_link_ndx = read_int<size_t>(); // Throws
            size_t to_link_ndx   = read_int<size_t>(); // Throws
            if (!handler.link_list_move(from_link_ndx, to_link_ndx)) // Throws
                parser_error();
            return;
        }
        case instr_LinkListSwap: {
            size_t link1_ndx = read_int<size_t>(); // Throws
            size_t link2_ndx = read_int<size_t>(); // Throws
            if (!handler.link_list_swap(link1_ndx, link2_ndx)) // Throws
                parser_error();
            return;
        }
        case instr_LinkListErase: {
            size_t link_ndx = read_int<size_t>(); // Throws
            size_t prior_size = read_int<size_t>(); // Throws
            if (!handler.link_list_erase(link_ndx, prior_size)) // Throws
                parser_error();
            return;
        }
        case instr_LinkListNullify: {
            size_t link_ndx = read_int<size_t>(); // Throws
            size_t prior_size = read_int<size_t>(); // Throws
            if (!handler.link_list_nullify(link_ndx, prior_size)) // Throws
                parser_error();
            return;
        }
        case instr_LinkListClear: {
            size_t old_list_size = read_int<size_t>(); // Throws
            if (!handler.link_list_clear(old_list_size)) // Throws
                parser_error();
            return;
        }
        case instr_SelectLinkList: {
            size_t col_ndx = read_int<size_t>(); // Throws
            size_t row_ndx = read_int<size_t>(); // Throws
            size_t target_group_level_ndx = read_int<size_t>(); // Throws
            if (!handler.select_link_list(col_ndx, row_ndx, target_group_level_ndx)) // Throws
                parser_error();
            return;
        }
        case instr_AddSearchIndex: {
            size_t col_ndx = read_int<size_t>(); // Throws
            if (!handler.add_search_index(col_ndx)) // Throws
                parser_error();
            return;
        }
        case instr_RemoveSearchIndex: {
            size_t col_ndx = read_int<size_t>(); // Throws
            if (!handler.remove_search_index(col_ndx)) // Throws
                parser_error();
            return;
        }
        case instr_SetLinkType: {
            size_t col_ndx = read_int<size_t>(); // Throws
            int link_type = read_int<int>(); // Throws
            if (!is_valid_link_type(link_type))
                parser_error();
            if (!handler.set_link_type(col_ndx, LinkType(link_type))) // Throws
                parser_error();
            return;
        }
        case instr_InsertColumn:
        case instr_InsertNullableColumn: {
            size_t col_ndx = read_int<size_t>(); // Throws
            int type = read_int<int>(); // Throws
            if (!is_valid_data_type(type))
                parser_error();
            if (REALM_UNLIKELY(type == type_Link || type == type_LinkList))
                parser_error();
            StringData name = read_string(m_string_buffer); // Throws
            bool nullable = (Instruction(instr) == instr_InsertNullableColumn);
            if (REALM_UNLIKELY(nullable && (type == type_Table || type == type_Mixed))) {
                // Nullability not supported for Table and Mixed columns.
                parser_error();
            }
            if (!handler.insert_column(col_ndx, DataType(type), name, nullable)) // Throws
                parser_error();
            return;
        }
        case instr_InsertLinkColumn: {
            size_t col_ndx = read_int<size_t>(); // Throws
            int type = read_int<int>(); // Throws
            if (!is_valid_data_type(type))
                parser_error();
            if (REALM_UNLIKELY(type != type_Link && type != type_LinkList))
                parser_error();
            size_t link_target_table_ndx = read_int<size_t>(); // Throws
            size_t backlink_col_ndx = read_int<size_t>(); // Throws
            StringData name = read_string(m_string_buffer); // Throws
            if (!handler.insert_link_column(col_ndx, DataType(type), name,
                                            link_target_table_ndx, backlink_col_ndx)) // Throws
                parser_error();
            return;
        }
        case instr_EraseColumn: {
            size_t col_ndx = read_int<size_t>(); // Throws
            if (!handler.erase_column(col_ndx)) // Throws
                parser_error();
            return;
        }
        case instr_EraseLinkColumn: {
            size_t col_ndx = read_int<size_t>(); // Throws
            size_t link_target_table_ndx = read_int<size_t>(); // Throws
            size_t backlink_col_ndx      = read_int<size_t>(); // Throws
            if (!handler.erase_link_column(col_ndx, link_target_table_ndx,
                                           backlink_col_ndx)) // Throws
                parser_error();
            return;
        }
        case instr_RenameColumn: {
            size_t col_ndx = read_int<size_t>(); // Throws
            StringData name = read_string(m_string_buffer); // Throws
            if (!handler.rename_column(col_ndx, name)) // Throws
                parser_error();
            return;
        }
        case instr_MoveColumn: {
            size_t col_ndx_1 = read_int<size_t>(); // Throws
            size_t col_ndx_2 = read_int<size_t>(); // Throws
            if (!handler.move_column(col_ndx_1, col_ndx_2)) // Throws
                parser_error();
            return;
        }
        case instr_SelectDescriptor: {
            int levels = read_int<int>(); // Throws
            if (levels < 0 || levels > m_max_levels)
                parser_error();
            m_path.reserve(0, levels); // Throws
            size_t* path = m_path.data();
            for (int i = 0; i != levels; ++i) {
                size_t col_ndx = read_int<size_t>(); // Throws
                path[i] = col_ndx;
            }
            if (!handler.select_descriptor(levels, path)) // Throws
                parser_error();
            return;
        }
        case instr_InsertGroupLevelTable: {
            size_t table_ndx  = read_int<size_t>(); // Throws
            size_t num_tables = read_int<size_t>(); // Throws
            StringData name = read_string(m_string_buffer); // Throws
            if (!handler.insert_group_level_table(table_ndx, num_tables, name)) // Throws
                parser_error();
            return;
        }
        case instr_EraseGroupLevelTable: {
            size_t table_ndx  = read_int<size_t>(); // Throws
            size_t prior_num_tables = read_int<size_t>(); // Throws
            if (!handler.erase_group_level_table(table_ndx, prior_num_tables)) // Throws
                parser_error();
            return;
        }
        case instr_RenameGroupLevelTable: {
            size_t table_ndx = read_int<size_t>(); // Throws
            StringData new_name = read_string(m_string_buffer); // Throws
            if (!handler.rename_group_level_table(table_ndx, new_name)) // Throws
                parser_error();
            return;
        }
        case instr_MoveGroupLevelTable: {
            size_t from_table_ndx = read_int<size_t>(); // Throws
            size_t to_table_ndx   = read_int<size_t>(); // Throws
            if (!handler.move_group_level_table(from_table_ndx, to_table_ndx)) // Throws
                parser_error();
            return;
        }
        case instr_OptimizeTable: {
            if (!handler.optimize_table()) // Throws
                parser_error();
            return;
        }
    }

    throw BadTransactLog();
}


template<class T>
T TransactLogParser::read_int()
{
    T value = 0;
    int part = 0;
    const int max_bytes = (std::numeric_limits<T>::digits + 1 + 6) / 7;
    for (int i = 0; i != max_bytes; ++i) {
        char c;
        if (!read_char(c))
            goto bad_transact_log;
        part = static_cast<unsigned char>(c);
        if (0xFF < part)
            goto bad_transact_log; // Only the first 8 bits may be used in each byte
        if ((part & 0x80) == 0) {
            T p = part & 0x3F;
            if (util::int_shift_left_with_overflow_detect(p, i * 7))
                goto bad_transact_log;
            value |= p;
            break;
        }
        if (i == max_bytes - 1)
            goto bad_transact_log; // Too many bytes
        value |= T(part & 0x7F) << (i * 7);
    }
    if (part & 0x40) {
        // The real value is negative. Because 'value' is positive at
        // this point, the following negation is guaranteed by C++11
        // to never overflow. See C99+TC3 section 6.2.6.2 paragraph 2.
        REALM_DIAG_PUSH();
        REALM_DIAG_IGNORE_UNSIGNED_MINUS();
        value = -value;
        REALM_DIAG_POP();
        if (util::int_subtract_with_overflow_detect(value, 1))
            goto bad_transact_log;
    }
    return value;

bad_transact_log:
    throw BadTransactLog();
}


inline void TransactLogParser::read_bytes(char* data, size_t size)
{
    for (;;) {
        const size_t avail = m_input_end - m_input_begin;
        if (size <= avail)
            break;
        const char* to = m_input_begin + avail;
        std::copy(m_input_begin, to, data);
        if (!next_input_buffer())
            throw BadTransactLog();
        data += avail;
        size -= avail;
    }
    const char* to = m_input_begin + size;
    std::copy(m_input_begin, to, data);
    m_input_begin = to;
}


inline BinaryData TransactLogParser::read_buffer(util::StringBuffer& buf, size_t size)
{
    const size_t avail = m_input_end - m_input_begin;
    if (avail >= size) {
        m_input_begin += size;
        return BinaryData(m_input_begin - size, size);
    }

    buf.clear();
    buf.resize(size); // Throws
    read_bytes(buf.data(), size);
    return BinaryData(buf.data(), size);
}


inline bool TransactLogParser::read_bool()
{
    return read_int<char>();
}


inline float TransactLogParser::read_float()
{
    static_assert(std::numeric_limits<float>::is_iec559 &&
                  sizeof (float) * std::numeric_limits<unsigned char>::digits == 32,
                  "Unsupported 'float' representation");
    float value;
    read_bytes(reinterpret_cast<char*>(&value), sizeof value); // Throws
    return value;
}


inline double TransactLogParser::read_double()
{
    static_assert(std::numeric_limits<double>::is_iec559 &&
                  sizeof (double) * std::numeric_limits<unsigned char>::digits == 64,
                  "Unsupported 'double' representation");
    double value;
    read_bytes(reinterpret_cast<char*>(&value), sizeof value); // Throws
    return value;
}


inline StringData TransactLogParser::read_string(util::StringBuffer& buf)
{
    size_t size = read_int<size_t>(); // Throws

    if (size > Table::max_string_size)
        parser_error();

    BinaryData buffer = read_buffer(buf, size);
    return StringData{buffer.data(), size};
}

inline Timestamp TransactLogParser::read_timestamp()
{
    REALM_ASSERT(false);
    return Timestamp(null{});
}


inline BinaryData TransactLogParser::read_binary(util::StringBuffer& buf)
{
    size_t size = read_int<size_t>(); // Throws

    if (size > ArrayBlob::max_binary_size)
        parser_error();

    return read_buffer(buf, size);
}


inline void TransactLogParser::read_mixed(Mixed* mixed)
{
    DataType type = DataType(read_int<int>()); // Throws
    switch (type) {
        case type_Int: {
            int_fast64_t value = read_int<int64_t>(); // Throws
            mixed->set_int(value);
            return;
        }
        case type_Bool: {
            bool value = read_bool(); // Throws
            mixed->set_bool(value);
            return;
        }
        case type_Float: {
            float value = read_float(); // Throws
            mixed->set_float(value);
            return;
        }
        case type_Double: {
            double value = read_double(); // Throws
            mixed->set_double(value);
            return;
        }
        case type_OldDateTime: {
            int_fast64_t value = read_int<int_fast64_t>(); // Throws
            mixed->set_olddatetime(value);
            return;
        }
        case type_Timestamp: {
            Timestamp value = read_timestamp(); // Throws
            mixed->set_timestamp(value);
            return;
        }
        case type_String: {
            StringData value = read_string(m_string_buffer); // Throws
            mixed->set_string(value);
            return;
        }
        case type_Binary: {
            BinaryData value = read_binary(m_string_buffer); // Throws
            mixed->set_binary(value);
            return;
        }
        case type_Table: {
            *mixed = Mixed::subtable_tag();
            return;
        }
        case type_Mixed:
            break;
        case type_Link:
        case type_LinkList:
            // FIXME: Need to handle new link types here
            break;
    }
    throw BadTransactLog();
}


inline bool TransactLogParser::next_input_buffer()
{
    return m_input->next_block(m_input_begin, m_input_end);
}


inline bool TransactLogParser::read_char(char& c)
{
    if (m_input_begin == m_input_end && !next_input_buffer())
        return false;
    c = *m_input_begin++;
    return true;
}


inline bool TransactLogParser::is_valid_data_type(int type)
{
    switch (DataType(type)) {
        case type_Int:
        case type_Bool:
        case type_Float:
        case type_Double:
        case type_String:
        case type_Binary:
        case type_OldDateTime:
        case type_Timestamp:
        case type_Table:
        case type_Mixed:
        case type_Link:
        case type_LinkList:
            return true;
    }
    return false;
}


inline bool TransactLogParser::is_valid_link_type(int type)
{
    switch (LinkType(type)) {
        case link_Strong:
        case link_Weak:
            return true;
    }
    return false;
}


class TransactReverser {
public:
    bool select_table(size_t group_level_ndx, size_t levels, const size_t* path)
    {
        sync_table();
        m_encoder.select_table(group_level_ndx, levels, path);
        m_pending_ts_instr = get_inst();
        return true;
    }

    bool select_descriptor(size_t levels, const size_t* path)
    {
        sync_descriptor();
        m_encoder.select_descriptor(levels, path);
        m_pending_ds_instr = get_inst();
        return true;
    }

    bool insert_group_level_table(size_t table_ndx, size_t num_tables, StringData)
    {
        sync_table();
        m_encoder.erase_group_level_table(table_ndx, num_tables + 1);
        append_instruction();
        return true;
    }

    bool erase_group_level_table(size_t table_ndx, size_t num_tables)
    {
        sync_table();
        m_encoder.insert_group_level_table(table_ndx, num_tables - 1, "");
        append_instruction();
        return true;
    }

    bool rename_group_level_table(size_t, StringData)
    {
        sync_table();
        return true;
    }

    bool move_group_level_table(size_t from_table_ndx, size_t to_table_ndx)
    {
        sync_table();
        m_encoder.move_group_level_table(to_table_ndx, from_table_ndx);
        append_instruction();
        return true;
    }

    bool optimize_table()
    {
        return true; // No-op
    }

    bool insert_empty_rows(size_t row_ndx, size_t num_rows_to_insert, size_t prior_num_rows,
                           bool unordered)
    {
        size_t num_rows_to_erase = num_rows_to_insert;
        size_t prior_num_rows_2 = prior_num_rows + num_rows_to_insert;
        m_encoder.erase_rows(row_ndx, num_rows_to_erase, prior_num_rows_2, unordered); // Throws
        append_instruction();
        return true;
    }

    bool erase_rows(size_t row_ndx, size_t num_rows_to_erase, size_t prior_num_rows,
                    bool unordered)
    {
        size_t num_rows_to_insert = num_rows_to_erase;
        // Number of rows in table after removal, but before inverse insertion
        size_t prior_num_rows_2 = prior_num_rows - num_rows_to_erase;
        m_encoder.insert_empty_rows(row_ndx, num_rows_to_insert, prior_num_rows_2,
                                    unordered); // Throws
        append_instruction();
        return true;
    }

    bool swap_rows(size_t row_ndx_1, size_t row_ndx_2)
    {
        m_encoder.swap_rows(row_ndx_1, row_ndx_2);
        append_instruction();
        return true;
    }

    bool change_link_targets(size_t row_ndx, size_t new_row_ndx)
    {
        static_cast<void>(row_ndx);
        static_cast<void>(new_row_ndx);
        // There is no instruction we can generate here to change back.
        return true;
    }

    bool set_int(size_t col_ndx, size_t row_ndx, int_fast64_t value, Instruction variant,
                 size_t prior_num_rows)
    {
        m_encoder.set_int(col_ndx, row_ndx, value, variant, prior_num_rows);
        append_instruction();
        return true;
    }

    bool set_bool(size_t col_ndx, size_t row_ndx, bool value, Instruction variant)
    {
        m_encoder.set_bool(col_ndx, row_ndx, value, variant);
        append_instruction();
        return true;
    }

    bool set_float(size_t col_ndx, size_t row_ndx, float value, Instruction variant)
    {
        m_encoder.set_float(col_ndx, row_ndx, value, variant);
        append_instruction();
        return true;
    }

    bool set_double(size_t col_ndx, size_t row_ndx, double value, Instruction variant)
    {
        m_encoder.set_double(col_ndx, row_ndx, value, variant);
        append_instruction();
        return true;
    }

    bool set_string(size_t col_ndx, size_t row_ndx, StringData value, Instruction variant,
                    size_t prior_num_rows)
    {
        m_encoder.set_string(col_ndx, row_ndx, value, variant, prior_num_rows);
        append_instruction();
        return true;
    }

    bool set_binary(size_t col_ndx, size_t row_ndx, BinaryData value, Instruction variant)
    {
        m_encoder.set_binary(col_ndx, row_ndx, value, variant);
        append_instruction();
        return true;
    }

    bool set_olddatetime(size_t col_ndx, size_t row_ndx, OldDateTime value, Instruction variant)
    {
        m_encoder.set_olddatetime(col_ndx, row_ndx, value, variant);
        append_instruction();
        return true;
    }

    bool set_timestamp(size_t col_ndx, size_t row_ndx, Timestamp value, Instruction variant)
    {
        m_encoder.set_timestamp(col_ndx, row_ndx, value, variant);
        append_instruction();
        return true;
    }

    bool set_table(size_t col_ndx, size_t row_ndx, Instruction variant)
    {
        m_encoder.set_table(col_ndx, row_ndx, variant);
        append_instruction();
        return true;
    }

    bool set_mixed(size_t col_ndx, size_t row_ndx, const Mixed& value, Instruction variant)
    {
        m_encoder.set_mixed(col_ndx, row_ndx, value, variant);
        append_instruction();
        return true;
    }

    bool set_null(size_t col_ndx, size_t row_ndx, Instruction variant, size_t prior_num_rows)
    {
        m_encoder.set_null(col_ndx, row_ndx, variant, prior_num_rows);
        append_instruction();
        return true;
    }

    bool set_link(size_t col_ndx, size_t row_ndx, size_t value, size_t target_group_level_ndx,
                  Instruction variant)
    {
        m_encoder.set_link(col_ndx, row_ndx, value, target_group_level_ndx, variant);
        append_instruction();
        return true;
    }

    bool insert_substring(size_t, size_t, size_t, StringData)
    {
        return true; // No-op
    }

    bool erase_substring(size_t, size_t, size_t, size_t)
    {
        return true; // No-op
    }

    bool clear_table()
    {
        // FIXME: Add a comment on why we call insert_empty_rows() inside clear_table()
        m_encoder.insert_empty_rows(0, 0, 0, true);
        append_instruction();
        return true;
    }

    bool add_search_index(size_t)
    {
        return true; // No-op
    }

    bool remove_search_index(size_t)
    {
        return true; // No-op
    }

    bool set_link_type(size_t, LinkType)
    {
        return true; // No-op
    }

    bool insert_link_column(size_t col_idx, DataType, StringData,
                            size_t target_table_idx, size_t backlink_col_ndx)
    {
        m_encoder.erase_link_column(col_idx, target_table_idx, backlink_col_ndx);
        append_instruction();
        return true;
    }

    bool erase_link_column(size_t col_idx, size_t target_table_idx,
                           size_t backlink_col_idx)
    {
        DataType type = type_Link; // The real type of the column doesn't matter here,
        // but the encoder asserts that it's actually a link type.
        m_encoder.insert_link_column(col_idx, type, "", target_table_idx, backlink_col_idx);
        append_instruction();
        return true;
    }

    bool insert_column(size_t col_idx, DataType, StringData, bool)
    {
        m_encoder.erase_column(col_idx);
        append_instruction();
        return true;
    }

    bool erase_column(size_t col_idx)
    {
        m_encoder.insert_column(col_idx, DataType(), "");
        append_instruction();
        return true;
    }

    bool rename_column(size_t, StringData)
    {
        return true; // No-op
    }

    bool move_column(size_t col_ndx_1, size_t col_ndx_2)
    {
        m_encoder.move_column(col_ndx_2, col_ndx_1);
        append_instruction();
        return true;
    }

    bool select_link_list(size_t col_ndx, size_t row_ndx, size_t link_target_group_level_ndx)
    {
        sync_linkview();
        m_encoder.select_link_list(col_ndx, row_ndx, link_target_group_level_ndx);
        m_pending_lv_instr = get_inst();
        return true;
    }

    bool link_list_set(size_t row, size_t value, size_t prior_size)
    {
        m_encoder.link_list_set(row, value, prior_size);
        append_instruction();
        return true;
    }

    bool link_list_insert(size_t link_ndx, size_t, size_t prior_size)
    {
        m_encoder.link_list_erase(link_ndx, prior_size + 1);
        append_instruction();
        return true;
    }

    bool link_list_move(size_t from_link_ndx, size_t to_link_ndx)
    {
        m_encoder.link_list_move(from_link_ndx, to_link_ndx);
        append_instruction();
        return true;
    }

    bool link_list_swap(size_t link1_ndx, size_t link2_ndx)
    {
        m_encoder.link_list_swap(link1_ndx, link2_ndx);
        append_instruction();
        return true;
    }

    bool link_list_erase(size_t link_ndx, size_t prior_size)
    {
        m_encoder.link_list_insert(link_ndx, 0, prior_size - 1);
        append_instruction();
        return true;
    }

    bool link_list_clear(size_t old_list_size)
    {
        // Append in reverse order because the reversed log is itself applied
        // in reverse, and this way it generates all back-insertions rather than
        // all front-insertions
        for (size_t i = old_list_size; i > 0; --i) {
            m_encoder.link_list_insert(i - 1, 0, old_list_size - i);
            append_instruction();
        }
        return true;
    }

    bool nullify_link(size_t col_ndx, size_t row_ndx, size_t target_group_level_ndx)
    {
        size_t value = 0;
        // FIXME: Is zero this right value to pass here, or should
        // TransactReverser::nullify_link() also have taken a
        // `target_group_level_ndx` argument.
        m_encoder.set_link(col_ndx, row_ndx, value, target_group_level_ndx);
        append_instruction();
        return true;
    }

    bool link_list_nullify(size_t link_ndx, size_t prior_size)
    {
        m_encoder.link_list_insert(link_ndx, 0, prior_size - 1);
        append_instruction();
        return true;
    }

private:
    _impl::TransactLogBufferStream m_buffer;
    _impl::TransactLogEncoder m_encoder{m_buffer};
    struct Instr { size_t begin; size_t end; };
    std::vector<Instr> m_instructions;
    size_t current_instr_start = 0;
    Instr m_pending_ts_instr{0, 0};
    Instr m_pending_ds_instr{0, 0};
    Instr m_pending_lv_instr{0, 0};

    Instr get_inst()
    {
        Instr instr;
        instr.begin = current_instr_start;
        current_instr_start = transact_log_size();
        instr.end = current_instr_start;
        return instr;
    }

    size_t transact_log_size() const
    {
        REALM_ASSERT_3(m_encoder.write_position(), >=, m_buffer.transact_log_data());
        return m_encoder.write_position() - m_buffer.transact_log_data();
    }

    void append_instruction()
    {
        m_instructions.push_back(get_inst());
    }

    void append_instruction(Instr instr)
    {
        m_instructions.push_back(instr);
    }

    void sync_select(Instr& pending_instr)
    {
        if (pending_instr.begin != pending_instr.end) {
            append_instruction(pending_instr);
            pending_instr = {0, 0};
        }
    }

    void sync_linkview()
    {
        sync_select(m_pending_lv_instr);
    }

    void sync_descriptor()
    {
        sync_linkview();
        sync_select(m_pending_ds_instr);
    }

    void sync_table()
    {
        sync_descriptor();
        sync_select(m_pending_ts_instr);
    }

    friend class ReversedNoCopyInputStream;
};


class ReversedNoCopyInputStream: public NoCopyInputStream {
public:
    ReversedNoCopyInputStream(TransactReverser& reverser):
        m_instr_order(reverser.m_instructions)
    {
        // push any pending select_table or select_descriptor into the buffer
        reverser.sync_table();

        m_buffer = reverser.m_buffer.transact_log_data();
        m_current = m_instr_order.size();
    }

    bool next_block(const char*& begin, const char*& end) override
    {
        if (m_current != 0) {
            m_current--;
            begin = m_buffer + m_instr_order[m_current].begin;
            end   = m_buffer + m_instr_order[m_current].end;
<<<<<<< HEAD
            return (end > begin);
=======
            return end - begin;
>>>>>>> 7f22f75e
        }
        return false;
    }

private:
    const char* m_buffer;
    std::vector<TransactReverser::Instr>& m_instr_order;
    size_t m_current;
};

} // namespace _impl
} // namespace realm

#endif // REALM_IMPL_TRANSACT_LOG_HPP<|MERGE_RESOLUTION|>--- conflicted
+++ resolved
@@ -1013,25 +1013,8 @@
 }
 
 inline void TransactLogConvenientEncoder::set_int(const Table* t, size_t col_ndx,
-<<<<<<< HEAD
                                                   size_t ndx, int_fast64_t value,
                                                   Instruction variant)
-=======
-                                                  size_t ndx, int_fast64_t value)
-{
-    select_table(t); // Throws
-    m_encoder.set_int(col_ndx, ndx, value); // Throws
-}
-
-inline bool TransactLogEncoder::set_int_unique(size_t col_ndx, size_t ndx, size_t prior_num_rows, int_fast64_t value)
-{
-    append_simple_instr(instr_SetIntUnique, util::tuple(col_ndx, ndx, prior_num_rows, value));
-    return true;
-}
-
-inline void TransactLogConvenientEncoder::set_int_unique(const Table* t, size_t col_ndx,
-                                                         size_t ndx, int_fast64_t value)
->>>>>>> 7f22f75e
 {
     select_table(t); // Throws
     size_t prior_num_rows = (variant == instr_SetUnique ? t->size() : 0);
@@ -1047,12 +1030,8 @@
 }
 
 inline void TransactLogConvenientEncoder::set_bool(const Table* t, size_t col_ndx,
-<<<<<<< HEAD
                                                    size_t ndx, bool value,
                                                    Instruction variant)
-=======
-                                                   size_t ndx, bool value)
->>>>>>> 7f22f75e
 {
     select_table(t); // Throws
     m_encoder.set_bool(col_ndx, ndx, value, variant); // Throws
@@ -1067,12 +1046,8 @@
 }
 
 inline void TransactLogConvenientEncoder::set_float(const Table* t, size_t col_ndx,
-<<<<<<< HEAD
                                                     size_t ndx, float value,
                                                     Instruction variant)
-=======
-                                                    size_t ndx, float value)
->>>>>>> 7f22f75e
 {
     select_table(t); // Throws
     m_encoder.set_float(col_ndx, ndx, value, variant); // Throws
@@ -1087,11 +1062,7 @@
 }
 
 inline void TransactLogConvenientEncoder::set_double(const Table* t, size_t col_ndx,
-<<<<<<< HEAD
                                     size_t ndx, double value, Instruction variant)
-=======
-                                                     size_t ndx, double value)
->>>>>>> 7f22f75e
 {
     select_table(t); // Throws
     m_encoder.set_double(col_ndx, ndx, value, variant); // Throws
@@ -1114,11 +1085,7 @@
 }
 
 inline void TransactLogConvenientEncoder::set_string(const Table* t, size_t col_ndx,
-<<<<<<< HEAD
                                     size_t ndx, StringData value, Instruction variant)
-=======
-                                                     size_t ndx, StringData value)
->>>>>>> 7f22f75e
 {
     select_table(t); // Throws
     size_t prior_num_rows = (variant == instr_SetUnique ? t->size() : 0);
@@ -1140,11 +1107,7 @@
 }
 
 inline void TransactLogConvenientEncoder::set_binary(const Table* t, size_t col_ndx,
-<<<<<<< HEAD
                                     size_t ndx, BinaryData value, Instruction variant)
-=======
-                                                     size_t ndx, BinaryData value)
->>>>>>> 7f22f75e
 {
     select_table(t); // Throws
     m_encoder.set_binary(col_ndx, ndx, value, variant); // Throws
@@ -1198,11 +1161,7 @@
 }
 
 inline void TransactLogConvenientEncoder::set_table(const Table* t, size_t col_ndx,
-<<<<<<< HEAD
                                                     size_t ndx, Instruction variant)
-=======
-                                                    size_t ndx)
->>>>>>> 7f22f75e
 {
     select_table(t); // Throws
     m_encoder.set_table(col_ndx, ndx, variant); // Throws
@@ -1218,11 +1177,7 @@
 }
 
 inline void TransactLogConvenientEncoder::set_mixed(const Table* t, size_t col_ndx,
-<<<<<<< HEAD
                                    size_t ndx, const Mixed& value, Instruction variant)
-=======
-                                                    size_t ndx, const Mixed& value)
->>>>>>> 7f22f75e
 {
     select_table(t); // Throws
     m_encoder.set_mixed(col_ndx, ndx, value, variant); // Throws
@@ -1242,11 +1197,7 @@
 }
 
 inline void TransactLogConvenientEncoder::set_link(const Table* t, size_t col_ndx,
-<<<<<<< HEAD
                                   size_t ndx, size_t value, Instruction variant)
-=======
-                                                   size_t ndx, size_t value)
->>>>>>> 7f22f75e
 {
     select_table(t); // Throws
     size_t target_group_level_ndx = t->get_descriptor()->get_column_link_target(col_ndx);
@@ -2659,11 +2610,7 @@
             m_current--;
             begin = m_buffer + m_instr_order[m_current].begin;
             end   = m_buffer + m_instr_order[m_current].end;
-<<<<<<< HEAD
             return (end > begin);
-=======
-            return end - begin;
->>>>>>> 7f22f75e
         }
         return false;
     }
