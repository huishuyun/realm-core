--- conflicted
+++ resolved
@@ -130,15 +130,9 @@
     do_move_last_over(row_ndx, last_row_ndx); // Throws
 }
 
-<<<<<<< HEAD
 template<class T> inline void BasicColumn<T>::swap_rows(std::size_t row_ndx_1, std::size_t row_ndx_2)
 {
     do_swap_rows(row_ndx_1, row_ndx_2);
-=======
-template<class T> inline void BasicColumn<T>::swap(std::size_t row_ndx_1, std::size_t row_ndx_2)
-{
-    do_swap(row_ndx_1, row_ndx_2);
->>>>>>> a40dc1c4
 }
 
 template<class T> inline void BasicColumn<T>::clear()
@@ -235,11 +229,7 @@
 }
 
 template<class T>
-<<<<<<< HEAD
 void BasicColumn<T>::do_swap_rows(std::size_t row_ndx_1, std::size_t row_ndx_2)
-=======
-void BasicColumn<T>::do_swap(std::size_t row_ndx_1, std::size_t row_ndx_2)
->>>>>>> a40dc1c4
 {
     REALM_ASSERT_3(row_ndx_1, <=, size());
     REALM_ASSERT_3(row_ndx_2, <=, size());
