--- conflicted
+++ resolved
@@ -289,15 +289,10 @@
     void set(std::size_t ndx, int64_t value);
     template<std::size_t w> void Set(std::size_t ndx, int64_t value);
 
-<<<<<<< HEAD
-    int64_t get(size_t ndx) const TIGHTDB_NOEXCEPT;
-    template<size_t w> int64_t Get(size_t ndx) const TIGHTDB_NOEXCEPT;
+    int64_t get(std::size_t ndx) const TIGHTDB_NOEXCEPT;
+    template<std::size_t w> int64_t Get(std::size_t ndx) const TIGHTDB_NOEXCEPT;
     void get_chunk(size_t ndx, int64_t res[8]) const TIGHTDB_NOEXCEPT;
     template<size_t w> void get_chunk(size_t ndx, int64_t res[8]) const TIGHTDB_NOEXCEPT;
-=======
-    int64_t get(std::size_t ndx) const TIGHTDB_NOEXCEPT;
-    template<std::size_t w> int64_t Get(std::size_t ndx) const TIGHTDB_NOEXCEPT;
->>>>>>> b5fd500b
 
     ref_type get_as_ref(std::size_t ndx) const TIGHTDB_NOEXCEPT;
 
@@ -656,17 +651,10 @@
 // FIXME: below should be moved to a specific ArrayNumber class
 protected:
     // Getters and Setters for adaptive-packed arrays
-<<<<<<< HEAD
-    typedef int64_t (Array::*Getter)(size_t) const; // Note: getters must not throw
-    typedef void (Array::*ChunkGetter)(size_t, int64_t res[8]) const; // Note: getters must not throw
-    typedef void (Array::*Setter)(size_t, int64_t);
-    typedef bool (Array::*Finder)(int64_t, size_t, size_t, size_t, QueryState<int64_t>*) const;
-=======
     typedef int64_t (Array::*Getter)(std::size_t) const; // Note: getters must not throw
     typedef void (Array::*Setter)(std::size_t, int64_t);
-    typedef bool (Array::*Finder)(int64_t, std::size_t, std::size_t, std::size_t,
-                                  QueryState<int64_t>*) const;
->>>>>>> b5fd500b
+    typedef bool (Array::*Finder)(int64_t, std::size_t, std::size_t, std::size_t, QueryState<int64_t>*) const;
+    typedef void (Array::*ChunkGetter)(size_t, int64_t res[8]) const; // Note: getters must not throw
 
     Getter m_getter;
     ChunkGetter m_chunk_getter;
