--- conflicted
+++ resolved
@@ -79,13 +79,8 @@
   METHODS:
   - g_group_operator_equal:
       NAMES    : operator==
-<<<<<<< HEAD
-      DESCR    : &g_group_operator_equal_descr
-                 |
-=======
       DESCR    : &g_group_operator_equal_descr 
                  >
->>>>>>> 5616e286
                  Compare two groups for equality. Two groups are equal if, and
                  only if, they contain the same tables in the same order, that
                  is, for each table T at index I in one of the groups, there is
@@ -116,13 +111,8 @@
         DESCR  : <code>true</code> if the two groups are not equal, <code>false</code> otherwise.
       EXAMPLES:
       - DESCR  :
-<<<<<<< HEAD
         CODE   : ex_cpp_group_operator_equal
-- table:
-=======
-        CODE   : ex_cpp_group_operator_not_equal
 - Table:
->>>>>>> 5616e286
   METHODS:
   - g_group_table_count:
       NAMES    : get_table_count
@@ -168,7 +158,6 @@
         TYPES  : const char*
         DESCR  : >
                  Name of the table you wish to retrieve. 
-                 Calling it with the name of a nonexistent table is an error.
       - NAME   : tableclass
         TYPES  : class definition
         DESCR  : Typed table class
@@ -177,23 +166,17 @@
         DESCR  : A table reference object.
       EXAMPLES:
       -  DESCR :
-<<<<<<< HEAD
          CODE  : ex_cpp_group_traverse
       -  DESCR :
          CODE  : ex_cpp_group_optional_table
-      SEE      : "{@link has_table}"
-=======
-         CODE  : ex_cpp_group_get_table
       SEE      : "{@link g_group_has_table}"
->>>>>>> 5616e286
   - g_group_has_table:
       NAMES    : has_table
       CONST    : true
       SUMMARY  : &g_group_has_table_summary
                  Does group have table?
       DESCR    : &g_group_has_table_descr
-<<<<<<< HEAD
-                 |
+                 >
                  Check whether this group contains the specified table.
 
                  When no table class is specified, this function
@@ -204,9 +187,6 @@
                  table with the specified name, and the type of that
                  table is compatible with the specified type. See
                  {@link concepts_table_type_compatibility} for details.
-=======
-                 This method checks if a group has a named table.
->>>>>>> 5616e286
       PARAMS:
       - NAME   : name
         TYPES  : const char*
@@ -230,15 +210,9 @@
         TYPES  : const char*
         DESCR  : The table name.
       EXAMPLES:
-<<<<<<< HEAD
       - DESCR  :
         CODE   : ex_cpp_group_traverse
-- io:
-=======
-      - DESCR  : 
-        CODE   : ex_cpp_group_get_table_name
 - IO:
->>>>>>> 5616e286
   METHODS:
   - g_group_write_to_file:
       NAMES    : write
@@ -330,4 +304,4 @@
         DESCR  : The output stream.
       EXAMPLES:
       - DESCR  :
-        CODE   : ex_php_group_tostring+        CODE   : ex_cpp_group_tostring