--- conflicted
+++ resolved
@@ -50,14 +50,12 @@
     # The Android core and sync libraries include the necessary portions of OpenSSL.
     set(CRYPTO_LIBRARIES "")
     set(SSL_LIBRARIES "")
-<<<<<<< HEAD
     set(REACHABILITY_LIBRARIES "")
-=======
 elseif(CMAKE_SYSTEM_NAME MATCHES "^Windows")
     # Windows doesn't do crypto right now, but that is subject to change
     set(CRYPTO_LIBRARIES "")
     set(SSL_LIBRARIES "")
->>>>>>> 2c363108
+    set(REACHABILITY_LIBRARIES "")
 else()
     find_package(OpenSSL REQUIRED)
 
