--- conflicted
+++ resolved
@@ -2078,7 +2078,6 @@
     CHECK_EQUAL(false, tv.is_in_table_order());
 }
 
-<<<<<<< HEAD
 
 TEST(TableView_SortOrder)
 {
@@ -2089,8 +2088,8 @@
     //
     // NOTE NOTE: Your editor must assume that Core source code is in utf8, and it must save as utf8, else this unit
     // test will fail.
-
-    /*
+
+    /*
     // This code snippet can be used to produce a list of *all* unicode characters in sorted order.
     //
     std::vector<int> original(collation_order, collation_order + sizeof collation_order / sizeof collation_order[0]);
@@ -2107,533 +2106,533 @@
             ws += wchar_t(unicode);
         }
     }
-    */
-
-    table.add(" ");
-    table.add("!");
-    table.add("\"");
-    table.add("#");
-    table.add("%");
-    table.add("&");
-    table.add("'");	
-    table.add("(");
-    table.add(")");
-    table.add("*");
-    table.add("+");
-    table.add(",");
-    table.add("-");
-    table.add(".");
-    table.add("/");
-    table.add(":");
-    table.add(";");
-    table.add("<");
-    table.add("=");
-    table.add(">");
-    table.add("?");
-    table.add("@");
-    table.add("[");
-    table.add("\\");
-    table.add("]");
-    table.add("^");
-    table.add("_");
-    table.add("`");
-    table.add("{");
-    table.add("|");
-    table.add("}");
-    table.add("~");
-    table.add(" ");
-    table.add("¡");
-    table.add("¦");
-    table.add("§");
-    table.add("¨");
-    table.add("©");
-    table.add("«");
-    table.add("¬");
-    table.add("®");
-    table.add("¯");
-    table.add("°");
-    table.add("±");
-    table.add("´");
-    table.add("¶");
-    table.add("·");
-    table.add("¸");
-    table.add("»");
-    table.add("¿");
-    table.add("×");
-    table.add("÷");
-    table.add("¤");
-    table.add("¢");
-    table.add("$");
-    table.add("£");
-    table.add("¥");
-    table.add("0");
-    table.add("1");
-    table.add("¹");
-    table.add("½");
-    table.add("¼");
-    table.add("2");
-    table.add("²");
-    table.add("3");
-    table.add("³");
-    table.add("¾");
-    table.add("4");
-    table.add("5");
-    table.add("6");
-    table.add("7");
-    table.add("8");
-    table.add("9");
-    table.add("a");
-    table.add("A");
-    table.add("ª");
-    table.add("á");
-    table.add("Á");
-    table.add("à");
-    table.add("À");
-    table.add("ă");
-    table.add("Ă");
-    table.add("â");
-    table.add("Â");
-    table.add("ǎ");
-    table.add("Ǎ");
-    table.add("å");
-    table.add("Å");
-    table.add("ǻ");
-    table.add("Ǻ");
-    table.add("ä");
-    table.add("Ä");
-    table.add("ǟ");
-    table.add("Ǟ");
-    table.add("ã");
-    table.add("Ã");
-    table.add("ȧ");
-    table.add("Ȧ");
-    table.add("ǡ");
-    table.add("Ǡ");
-    table.add("ą");
-    table.add("Ą");
-    table.add("ā");
-    table.add("Ā");
-    table.add("ȁ");
-    table.add("Ȁ");
-    table.add("ȃ");
-    table.add("Ȃ");
-    table.add("æ");
-    table.add("Æ");
-    table.add("ǽ");
-    table.add("Ǽ");
-    table.add("ǣ");
-    table.add("Ǣ");
-    table.add("Ⱥ");
-    table.add("b");
-    table.add("B");
-    table.add("ƀ");
-    table.add("Ƀ");
-    table.add("Ɓ");
-    table.add("ƃ");
-    table.add("Ƃ");
-    table.add("c");
-    table.add("C");
-    table.add("ć");
-    table.add("Ć");
-    table.add("ĉ");
-    table.add("Ĉ");
-    table.add("č");
-    table.add("Č");
-    table.add("ċ");
-    table.add("Ċ");
-    table.add("ç");
-    table.add("Ç");
-    table.add("ȼ");
-    table.add("Ȼ");
-    table.add("ƈ");
-    table.add("Ƈ");
-    table.add("d");
-    table.add("D");
-    table.add("ď");
-    table.add("Ď");
-    table.add("đ");
-    table.add("Đ");
-    table.add("ð");
-    table.add("Ð");
-    table.add("ȸ");
-    table.add("ǳ");
-    table.add("ǲ");
-    table.add("Ǳ");
-    table.add("ǆ");
-    table.add("ǅ");
-    table.add("Ǆ");
-    table.add("Ɖ");
-    table.add("Ɗ");
-    table.add("ƌ");
-    table.add("Ƌ");
-    table.add("ȡ");
-    table.add("e");
-    table.add("E");
-    table.add("é");
-    table.add("É");
-    table.add("è");
-    table.add("È");
-    table.add("ĕ");
-    table.add("Ĕ");
-    table.add("ê");
-    table.add("Ê");
-    table.add("ě");
-    table.add("Ě");
-    table.add("ë");
-    table.add("Ë");
-    table.add("ė");
-    table.add("Ė");
-    table.add("ȩ");
-    table.add("Ȩ");
-    table.add("ę");
-    table.add("Ę");
-    table.add("ē");
-    table.add("Ē");
-    table.add("ȅ");
-    table.add("Ȅ");
-    table.add("ȇ");
-    table.add("Ȇ");
-    table.add("ɇ");
-    table.add("Ɇ");
-    table.add("ǝ");
-    table.add("Ǝ");
-    table.add("Ə");
-    table.add("Ɛ");
-    table.add("f");
-    table.add("F");
-    table.add("ƒ");
-    table.add("Ƒ");
-    table.add("g");
-    table.add("G");
-    table.add("ǵ");
-    table.add("Ǵ");
-    table.add("ğ");
-    table.add("Ğ");
-    table.add("ĝ");
-    table.add("Ĝ");
-    table.add("ǧ");
-    table.add("Ǧ");
-    table.add("ġ");
-    table.add("Ġ");
-    table.add("ģ");
-    table.add("Ģ");
-    table.add("ǥ");
-    table.add("Ǥ");
-    table.add("Ɠ");
-    table.add("Ɣ");
-    table.add("ƣ");
-    table.add("Ƣ");
-    table.add("h");
-    table.add("H");
-    table.add("ĥ");
-    table.add("Ĥ");
-    table.add("ȟ");
-    table.add("Ȟ");
-    table.add("ħ");
-    table.add("Ħ");
-    table.add("ƕ");
-    table.add("Ƕ");
-    table.add("i");
-    table.add("I");
-    table.add("í");
-    table.add("Í");
-    table.add("ì");
-    table.add("Ì");
-    table.add("ĭ");
-    table.add("Ĭ");
-    table.add("î");
-    table.add("Î");
-    table.add("ǐ");
-    table.add("Ǐ");
-    table.add("ï");
-    table.add("Ï");
-    table.add("ĩ");
-    table.add("Ĩ");
-    table.add("İ");
-    table.add("į");
-    table.add("Į");
-    table.add("ī");
-    table.add("Ī");
-    table.add("ȉ");
-    table.add("Ȉ");
-    table.add("ȋ");
-    table.add("Ȋ");
-    table.add("ĳ");
-    table.add("Ĳ");
-    table.add("ı");
-    table.add("Ɨ");
-    table.add("Ɩ");
-    table.add("j");
-    table.add("J");
-    table.add("ĵ");
-    table.add("Ĵ");
-    table.add("ǰ");
-    table.add("ȷ");
-    table.add("ɉ");
-    table.add("Ɉ");
-    table.add("k");
-    table.add("K");
-    table.add("ǩ");
-    table.add("Ǩ");
-    table.add("ķ");
-    table.add("Ķ");
-    table.add("ƙ");
-    table.add("Ƙ");
-    table.add("ĺ");
-    table.add("Ĺ");
-    table.add("ľ");
-    table.add("Ľ");
-    table.add("ļ");
-    table.add("Ļ");
-    table.add("ł");
-    table.add("Ł");
-    table.add("ŀ");
-    table.add("l");
-    table.add("Ŀ");
-    table.add("L");
-    table.add("ǉ");
-    table.add("ǈ");
-    table.add("Ǉ");
-    table.add("ƚ");
-    table.add("Ƚ");
-    table.add("ȴ");
-    table.add("ƛ");
-    table.add("m");
-    table.add("M");
-    table.add("n");
-    table.add("N");
-    table.add("ń");
-    table.add("Ń");
-    table.add("ǹ");
-    table.add("Ǹ");
-    table.add("ň");
-    table.add("Ň");
-    table.add("ñ");
-    table.add("Ñ");
-    table.add("ņ");
-    table.add("Ņ");
-    table.add("ǌ");
-    table.add("ǋ");
-    table.add("Ǌ");
-    table.add("Ɲ");
-    table.add("ƞ");
-    table.add("Ƞ");
-    table.add("ȵ");
-    table.add("ŋ");
-    table.add("Ŋ");
-    table.add("o");
-    table.add("O");
-    table.add("º");
-    table.add("ó");
-    table.add("Ó");
-    table.add("ò");
-    table.add("Ò");
-    table.add("ŏ");
-    table.add("Ŏ");
-    table.add("ô");
-    table.add("Ô");
-    table.add("ǒ");
-    table.add("Ǒ");
-    table.add("ö");
-    table.add("Ö");
-    table.add("ȫ");
-    table.add("Ȫ");
-    table.add("ő");
-    table.add("Ő");
-    table.add("õ");
-    table.add("Õ");
-    table.add("ȭ");
-    table.add("Ȭ");
-    table.add("ȯ");
-    table.add("Ȯ");
-    table.add("ȱ");
-    table.add("Ȱ");
-    table.add("ø");
-    table.add("Ø");
-    table.add("ǿ");
-    table.add("Ǿ");
-    table.add("ǫ");
-    table.add("Ǫ");
-    table.add("ǭ");
-    table.add("Ǭ");
-    table.add("ō");
-    table.add("Ō");
-    table.add("ȍ");
-    table.add("Ȍ");
-    table.add("ȏ");
-    table.add("Ȏ");
-    table.add("ơ");
-    table.add("Ơ");
-    table.add("œ");
-    table.add("Œ");
-    table.add("Ɔ");
-    table.add("Ɵ");
-    table.add("ȣ");
-    table.add("Ȣ");
-    table.add("p");
-    table.add("P");
-    table.add("ƥ");
-    table.add("Ƥ");
-    table.add("q");
-    table.add("Q");
-    table.add("ȹ");
-    table.add("ɋ");
-    table.add("Ɋ");
-    table.add("ĸ");
-    table.add("r");
-    table.add("R");
-    table.add("ŕ");
-    table.add("Ŕ");
-    table.add("ř");
-    table.add("Ř");
-    table.add("ŗ");
-    table.add("Ŗ");
-    table.add("ȑ");
-    table.add("Ȑ");
-    table.add("ȓ");
-    table.add("Ȓ");
-    table.add("Ʀ");
-    table.add("ɍ");
-    table.add("Ɍ");
-    table.add("s");
-    table.add("S");
-    table.add("ś");
-    table.add("Ś");
-    table.add("ŝ");
-    table.add("Ŝ");
-    table.add("š");
-    table.add("Š");
-    table.add("ş");
-    table.add("Ş");
-    table.add("ș");
-    table.add("Ș");
-    table.add("ſ");
-    table.add("ß");
-    table.add("ȿ");
-    table.add("Ʃ");
-    table.add("ƪ");
-    table.add("t");
-    table.add("T");
-    table.add("ť");
-    table.add("Ť");
-    table.add("ţ");
-    table.add("Ţ");
-    table.add("ț");
-    table.add("Ț");
-    table.add("ƾ");
-    table.add("ŧ");
-    table.add("Ŧ");
-    table.add("Ⱦ");
-    table.add("ƫ");
-    table.add("ƭ");
-    table.add("Ƭ");
-    table.add("Ʈ");
-    table.add("ȶ");
-    table.add("u");
-    table.add("U");
-    table.add("ú");
-    table.add("Ú");
-    table.add("ù");
-    table.add("Ù");
-    table.add("ŭ");
-    table.add("Ŭ");
-    table.add("û");
-    table.add("Û");
-    table.add("ǔ");
-    table.add("Ǔ");
-    table.add("ů");
-    table.add("Ů");
-    table.add("ü");
-    table.add("Ü");
-    table.add("ǘ");
-    table.add("Ǘ");
-    table.add("ǜ");
-    table.add("Ǜ");
-    table.add("ǚ");
-    table.add("Ǚ");
-    table.add("ǖ");
-    table.add("Ǖ");
-    table.add("ű");
-    table.add("Ű");
-    table.add("ũ");
-    table.add("Ũ");
-    table.add("ų");
-    table.add("Ų");
-    table.add("ū");
-    table.add("Ū");
-    table.add("ȕ");
-    table.add("Ȕ");
-    table.add("ȗ");
-    table.add("Ȗ");
-    table.add("ư");
-    table.add("Ư");
-    table.add("Ʉ");
-    table.add("Ɯ");
-    table.add("Ʊ");
-    table.add("v");
-    table.add("V");
-    table.add("Ʋ");
-    table.add("Ʌ");
-    table.add("w");
-    table.add("W");
-    table.add("ŵ");
-    table.add("Ŵ");
-    table.add("x");
-    table.add("X");
-    table.add("y");
-    table.add("Y");
-    table.add("ý");
-    table.add("Ý");
-    table.add("ŷ");
-    table.add("Ŷ");
-    table.add("ÿ");
-    table.add("Ÿ");
-    table.add("ȳ");
-    table.add("Ȳ");
-    table.add("ɏ");
-    table.add("Ɏ");
-    table.add("ƴ");
-    table.add("Ƴ");
-    table.add("ȝ");
-    table.add("Ȝ");
-    table.add("z");
-    table.add("Z");
-    table.add("ź");
-    table.add("Ź");
-    table.add("ž");
-    table.add("Ž");
-    table.add("ż");
-    table.add("Ż");
-    table.add("ƍ");
-    table.add("ƶ");
-    table.add("Ƶ");
-    table.add("ȥ");
-    table.add("Ȥ");
-    table.add("ɀ");
-    table.add("Ʒ");
-    table.add("ǯ");
-    table.add("Ǯ");
-    table.add("ƹ");
-    table.add("Ƹ");
-    table.add("ƺ");
-    table.add("þ");
-    table.add("Þ");
-    table.add("ƿ");
-    table.add("Ƿ");
-    table.add("ƻ");
-    table.add("ƨ");
-    table.add("Ƨ");
-    table.add("ƽ");
-    table.add("Ƽ");
-    table.add("ƅ");
-    table.add("Ƅ");
-    table.add("ɂ");
-    table.add("Ɂ");
-    table.add("ŉ");
-    table.add("ǀ");
-    table.add("ǁ");
-    table.add("ǂ");
-    table.add("ǃ");
+    */
+
+    table.add(" ");
+    table.add("!");
+    table.add("\"");
+    table.add("#");
+    table.add("%");
+    table.add("&");
+    table.add("'");	
+    table.add("(");
+    table.add(")");
+    table.add("*");
+    table.add("+");
+    table.add(",");
+    table.add("-");
+    table.add(".");
+    table.add("/");
+    table.add(":");
+    table.add(";");
+    table.add("<");
+    table.add("=");
+    table.add(">");
+    table.add("?");
+    table.add("@");
+    table.add("[");
+    table.add("\\");
+    table.add("]");
+    table.add("^");
+    table.add("_");
+    table.add("`");
+    table.add("{");
+    table.add("|");
+    table.add("}");
+    table.add("~");
+    table.add(" ");
+    table.add("¡");
+    table.add("¦");
+    table.add("§");
+    table.add("¨");
+    table.add("©");
+    table.add("«");
+    table.add("¬");
+    table.add("®");
+    table.add("¯");
+    table.add("°");
+    table.add("±");
+    table.add("´");
+    table.add("¶");
+    table.add("·");
+    table.add("¸");
+    table.add("»");
+    table.add("¿");
+    table.add("×");
+    table.add("÷");
+    table.add("¤");
+    table.add("¢");
+    table.add("$");
+    table.add("£");
+    table.add("¥");
+    table.add("0");
+    table.add("1");
+    table.add("¹");
+    table.add("½");
+    table.add("¼");
+    table.add("2");
+    table.add("²");
+    table.add("3");
+    table.add("³");
+    table.add("¾");
+    table.add("4");
+    table.add("5");
+    table.add("6");
+    table.add("7");
+    table.add("8");
+    table.add("9");
+    table.add("a");
+    table.add("A");
+    table.add("ª");
+    table.add("á");
+    table.add("Á");
+    table.add("à");
+    table.add("À");
+    table.add("ă");
+    table.add("Ă");
+    table.add("â");
+    table.add("Â");
+    table.add("ǎ");
+    table.add("Ǎ");
+    table.add("å");
+    table.add("Å");
+    table.add("ǻ");
+    table.add("Ǻ");
+    table.add("ä");
+    table.add("Ä");
+    table.add("ǟ");
+    table.add("Ǟ");
+    table.add("ã");
+    table.add("Ã");
+    table.add("ȧ");
+    table.add("Ȧ");
+    table.add("ǡ");
+    table.add("Ǡ");
+    table.add("ą");
+    table.add("Ą");
+    table.add("ā");
+    table.add("Ā");
+    table.add("ȁ");
+    table.add("Ȁ");
+    table.add("ȃ");
+    table.add("Ȃ");
+    table.add("æ");
+    table.add("Æ");
+    table.add("ǽ");
+    table.add("Ǽ");
+    table.add("ǣ");
+    table.add("Ǣ");
+    table.add("Ⱥ");
+    table.add("b");
+    table.add("B");
+    table.add("ƀ");
+    table.add("Ƀ");
+    table.add("Ɓ");
+    table.add("ƃ");
+    table.add("Ƃ");
+    table.add("c");
+    table.add("C");
+    table.add("ć");
+    table.add("Ć");
+    table.add("ĉ");
+    table.add("Ĉ");
+    table.add("č");
+    table.add("Č");
+    table.add("ċ");
+    table.add("Ċ");
+    table.add("ç");
+    table.add("Ç");
+    table.add("ȼ");
+    table.add("Ȼ");
+    table.add("ƈ");
+    table.add("Ƈ");
+    table.add("d");
+    table.add("D");
+    table.add("ď");
+    table.add("Ď");
+    table.add("đ");
+    table.add("Đ");
+    table.add("ð");
+    table.add("Ð");
+    table.add("ȸ");
+    table.add("ǳ");
+    table.add("ǲ");
+    table.add("Ǳ");
+    table.add("ǆ");
+    table.add("ǅ");
+    table.add("Ǆ");
+    table.add("Ɖ");
+    table.add("Ɗ");
+    table.add("ƌ");
+    table.add("Ƌ");
+    table.add("ȡ");
+    table.add("e");
+    table.add("E");
+    table.add("é");
+    table.add("É");
+    table.add("è");
+    table.add("È");
+    table.add("ĕ");
+    table.add("Ĕ");
+    table.add("ê");
+    table.add("Ê");
+    table.add("ě");
+    table.add("Ě");
+    table.add("ë");
+    table.add("Ë");
+    table.add("ė");
+    table.add("Ė");
+    table.add("ȩ");
+    table.add("Ȩ");
+    table.add("ę");
+    table.add("Ę");
+    table.add("ē");
+    table.add("Ē");
+    table.add("ȅ");
+    table.add("Ȅ");
+    table.add("ȇ");
+    table.add("Ȇ");
+    table.add("ɇ");
+    table.add("Ɇ");
+    table.add("ǝ");
+    table.add("Ǝ");
+    table.add("Ə");
+    table.add("Ɛ");
+    table.add("f");
+    table.add("F");
+    table.add("ƒ");
+    table.add("Ƒ");
+    table.add("g");
+    table.add("G");
+    table.add("ǵ");
+    table.add("Ǵ");
+    table.add("ğ");
+    table.add("Ğ");
+    table.add("ĝ");
+    table.add("Ĝ");
+    table.add("ǧ");
+    table.add("Ǧ");
+    table.add("ġ");
+    table.add("Ġ");
+    table.add("ģ");
+    table.add("Ģ");
+    table.add("ǥ");
+    table.add("Ǥ");
+    table.add("Ɠ");
+    table.add("Ɣ");
+    table.add("ƣ");
+    table.add("Ƣ");
+    table.add("h");
+    table.add("H");
+    table.add("ĥ");
+    table.add("Ĥ");
+    table.add("ȟ");
+    table.add("Ȟ");
+    table.add("ħ");
+    table.add("Ħ");
+    table.add("ƕ");
+    table.add("Ƕ");
+    table.add("i");
+    table.add("I");
+    table.add("í");
+    table.add("Í");
+    table.add("ì");
+    table.add("Ì");
+    table.add("ĭ");
+    table.add("Ĭ");
+    table.add("î");
+    table.add("Î");
+    table.add("ǐ");
+    table.add("Ǐ");
+    table.add("ï");
+    table.add("Ï");
+    table.add("ĩ");
+    table.add("Ĩ");
+    table.add("İ");
+    table.add("į");
+    table.add("Į");
+    table.add("ī");
+    table.add("Ī");
+    table.add("ȉ");
+    table.add("Ȉ");
+    table.add("ȋ");
+    table.add("Ȋ");
+    table.add("ĳ");
+    table.add("Ĳ");
+    table.add("ı");
+    table.add("Ɨ");
+    table.add("Ɩ");
+    table.add("j");
+    table.add("J");
+    table.add("ĵ");
+    table.add("Ĵ");
+    table.add("ǰ");
+    table.add("ȷ");
+    table.add("ɉ");
+    table.add("Ɉ");
+    table.add("k");
+    table.add("K");
+    table.add("ǩ");
+    table.add("Ǩ");
+    table.add("ķ");
+    table.add("Ķ");
+    table.add("ƙ");
+    table.add("Ƙ");
+    table.add("ĺ");
+    table.add("Ĺ");
+    table.add("ľ");
+    table.add("Ľ");
+    table.add("ļ");
+    table.add("Ļ");
+    table.add("ł");
+    table.add("Ł");
+    table.add("ŀ");
+    table.add("l");
+    table.add("Ŀ");
+    table.add("L");
+    table.add("ǉ");
+    table.add("ǈ");
+    table.add("Ǉ");
+    table.add("ƚ");
+    table.add("Ƚ");
+    table.add("ȴ");
+    table.add("ƛ");
+    table.add("m");
+    table.add("M");
+    table.add("n");
+    table.add("N");
+    table.add("ń");
+    table.add("Ń");
+    table.add("ǹ");
+    table.add("Ǹ");
+    table.add("ň");
+    table.add("Ň");
+    table.add("ñ");
+    table.add("Ñ");
+    table.add("ņ");
+    table.add("Ņ");
+    table.add("ǌ");
+    table.add("ǋ");
+    table.add("Ǌ");
+    table.add("Ɲ");
+    table.add("ƞ");
+    table.add("Ƞ");
+    table.add("ȵ");
+    table.add("ŋ");
+    table.add("Ŋ");
+    table.add("o");
+    table.add("O");
+    table.add("º");
+    table.add("ó");
+    table.add("Ó");
+    table.add("ò");
+    table.add("Ò");
+    table.add("ŏ");
+    table.add("Ŏ");
+    table.add("ô");
+    table.add("Ô");
+    table.add("ǒ");
+    table.add("Ǒ");
+    table.add("ö");
+    table.add("Ö");
+    table.add("ȫ");
+    table.add("Ȫ");
+    table.add("ő");
+    table.add("Ő");
+    table.add("õ");
+    table.add("Õ");
+    table.add("ȭ");
+    table.add("Ȭ");
+    table.add("ȯ");
+    table.add("Ȯ");
+    table.add("ȱ");
+    table.add("Ȱ");
+    table.add("ø");
+    table.add("Ø");
+    table.add("ǿ");
+    table.add("Ǿ");
+    table.add("ǫ");
+    table.add("Ǫ");
+    table.add("ǭ");
+    table.add("Ǭ");
+    table.add("ō");
+    table.add("Ō");
+    table.add("ȍ");
+    table.add("Ȍ");
+    table.add("ȏ");
+    table.add("Ȏ");
+    table.add("ơ");
+    table.add("Ơ");
+    table.add("œ");
+    table.add("Œ");
+    table.add("Ɔ");
+    table.add("Ɵ");
+    table.add("ȣ");
+    table.add("Ȣ");
+    table.add("p");
+    table.add("P");
+    table.add("ƥ");
+    table.add("Ƥ");
+    table.add("q");
+    table.add("Q");
+    table.add("ȹ");
+    table.add("ɋ");
+    table.add("Ɋ");
+    table.add("ĸ");
+    table.add("r");
+    table.add("R");
+    table.add("ŕ");
+    table.add("Ŕ");
+    table.add("ř");
+    table.add("Ř");
+    table.add("ŗ");
+    table.add("Ŗ");
+    table.add("ȑ");
+    table.add("Ȑ");
+    table.add("ȓ");
+    table.add("Ȓ");
+    table.add("Ʀ");
+    table.add("ɍ");
+    table.add("Ɍ");
+    table.add("s");
+    table.add("S");
+    table.add("ś");
+    table.add("Ś");
+    table.add("ŝ");
+    table.add("Ŝ");
+    table.add("š");
+    table.add("Š");
+    table.add("ş");
+    table.add("Ş");
+    table.add("ș");
+    table.add("Ș");
+    table.add("ſ");
+    table.add("ß");
+    table.add("ȿ");
+    table.add("Ʃ");
+    table.add("ƪ");
+    table.add("t");
+    table.add("T");
+    table.add("ť");
+    table.add("Ť");
+    table.add("ţ");
+    table.add("Ţ");
+    table.add("ț");
+    table.add("Ț");
+    table.add("ƾ");
+    table.add("ŧ");
+    table.add("Ŧ");
+    table.add("Ⱦ");
+    table.add("ƫ");
+    table.add("ƭ");
+    table.add("Ƭ");
+    table.add("Ʈ");
+    table.add("ȶ");
+    table.add("u");
+    table.add("U");
+    table.add("ú");
+    table.add("Ú");
+    table.add("ù");
+    table.add("Ù");
+    table.add("ŭ");
+    table.add("Ŭ");
+    table.add("û");
+    table.add("Û");
+    table.add("ǔ");
+    table.add("Ǔ");
+    table.add("ů");
+    table.add("Ů");
+    table.add("ü");
+    table.add("Ü");
+    table.add("ǘ");
+    table.add("Ǘ");
+    table.add("ǜ");
+    table.add("Ǜ");
+    table.add("ǚ");
+    table.add("Ǚ");
+    table.add("ǖ");
+    table.add("Ǖ");
+    table.add("ű");
+    table.add("Ű");
+    table.add("ũ");
+    table.add("Ũ");
+    table.add("ų");
+    table.add("Ų");
+    table.add("ū");
+    table.add("Ū");
+    table.add("ȕ");
+    table.add("Ȕ");
+    table.add("ȗ");
+    table.add("Ȗ");
+    table.add("ư");
+    table.add("Ư");
+    table.add("Ʉ");
+    table.add("Ɯ");
+    table.add("Ʊ");
+    table.add("v");
+    table.add("V");
+    table.add("Ʋ");
+    table.add("Ʌ");
+    table.add("w");
+    table.add("W");
+    table.add("ŵ");
+    table.add("Ŵ");
+    table.add("x");
+    table.add("X");
+    table.add("y");
+    table.add("Y");
+    table.add("ý");
+    table.add("Ý");
+    table.add("ŷ");
+    table.add("Ŷ");
+    table.add("ÿ");
+    table.add("Ÿ");
+    table.add("ȳ");
+    table.add("Ȳ");
+    table.add("ɏ");
+    table.add("Ɏ");
+    table.add("ƴ");
+    table.add("Ƴ");
+    table.add("ȝ");
+    table.add("Ȝ");
+    table.add("z");
+    table.add("Z");
+    table.add("ź");
+    table.add("Ź");
+    table.add("ž");
+    table.add("Ž");
+    table.add("ż");
+    table.add("Ż");
+    table.add("ƍ");
+    table.add("ƶ");
+    table.add("Ƶ");
+    table.add("ȥ");
+    table.add("Ȥ");
+    table.add("ɀ");
+    table.add("Ʒ");
+    table.add("ǯ");
+    table.add("Ǯ");
+    table.add("ƹ");
+    table.add("Ƹ");
+    table.add("ƺ");
+    table.add("þ");
+    table.add("Þ");
+    table.add("ƿ");
+    table.add("Ƿ");
+    table.add("ƻ");
+    table.add("ƨ");
+    table.add("Ƨ");
+    table.add("ƽ");
+    table.add("Ƽ");
+    table.add("ƅ");
+    table.add("Ƅ");
+    table.add("ɂ");
+    table.add("Ɂ");
+    table.add("ŉ");
+    table.add("ǀ");
+    table.add("ǁ");
+    table.add("ǂ");
+    table.add("ǃ");
     table.add("µ");
     
     // Core-only is default comparer
@@ -2645,7 +2644,9 @@
     for (size_t t = 0; t < v1.size(); t++) {
         CHECK_EQUAL(v1.get_source_ndx(t), v2.get_source_ndx(t));
     }
-=======
+}
+
+
 // Verify that copy-constructed and copy-assigned TableViews work normally.
 TEST(TableView_Copy)
 {
@@ -2681,7 +2682,6 @@
     copy_2.sync_if_needed();
     CHECK_EQUAL(1, copy_2.size());
     CHECK_EQUAL(1, copy_2.get_source_ndx(0));
->>>>>>> 35a6da2f
 }
 
 #endif // TEST_TABLE_VIEW