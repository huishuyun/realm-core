--- conflicted
+++ resolved
@@ -483,7 +483,6 @@
 }
 
 
-<<<<<<< HEAD
 TEST(Table_DegenerateSubtableSearchAndAggregate)
 {
     Table parent;
@@ -620,8 +619,6 @@
 }
 
 
-=======
->>>>>>> 474afb48
 // enable to generate testfiles for to_string and json below
 #define GENERATE 0
 
