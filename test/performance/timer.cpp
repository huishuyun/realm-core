--- conflicted
+++ resolved
@@ -1,4 +1,3 @@
-<<<<<<< HEAD
 
 #ifdef _MSC_VER
 #  define NOMINMAX
@@ -78,85 +77,4 @@
 }
 #endif
 
-=======
-
-#ifdef _MSC_VER
-#  define NOMINMAX
-#  include <windows.h>
-#elif __APPLE__
-#  include <mach/mach_time.h>
-#else
-#  include <time.h>
-#endif
-
-#include "timer.hpp"
-
-
-namespace tightdb {
-
-#ifdef _MSC_VER
-
-long get_timer_millis()
-{
-    return GetTickCount();
-}
-
-#elif __APPLE__
-
-long get_timer_millis()
-{
-    return mach_absolute_time();
-}
-
-#else
-
-namespace {
-struct InitialTime {
-    timespec m_ts;
-    InitialTime()
-    {
-        clock_gettime(CLOCK_MONOTONIC, &m_ts);
-    }
-};
-} // anonymous namespace
-
-long get_timer_millis()
-{
-    static const InitialTime init;
-    timespec ts;
-    clock_gettime(CLOCK_MONOTONIC, &ts);
-    if (ts.tv_nsec < init.m_ts.tv_nsec) {
-        ts.tv_sec  -= 1;
-        ts.tv_nsec += 1000000000L;
-    }
-    return long(ts.tv_sec - init.m_ts.tv_sec) * 1000 + (ts.tv_nsec - init.m_ts.tv_nsec) / 1000000L;
-}
-#endif
-
-#ifdef __APPLE__
-double Timer::get_elapsed_millis() const
-{
-    const long endTime = get_timer_millis();
-    const long difference = endTime - m_start;
-    static double conversion = 0.0;
-
-    if (conversion == 0.0) {
-        mach_timebase_info_data_t info;
-        kern_return_t err = mach_timebase_info( &info );
-
-        // Convert the timebase into seconds
-        if (err == 0)
-            conversion = 1e-9 * (double)info.numer / (double)info.denom;
-    }
-
-    return conversion * (double)difference;
-}
-#else
-double Timer::get_elapsed_millis() const
-{
-    return get_timer_millis() - m_start;
-}
-#endif
-
->>>>>>> c5c13241
 } // namespace tightdb